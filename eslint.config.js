--- conflicted
+++ resolved
@@ -33,15 +33,7 @@
       'node_modules/*',
       '.integration-tests/**',
       'eslint.config.js',
-<<<<<<< HEAD
-      'packages/cli/dist/**',
-      'packages/core/dist/**',
-      'packages/server/dist/**',
-      'packages/a2a-server/dist/**',
-      'packages/vscode-ide-companion/dist/**',
-=======
       'packages/**/dist/**',
->>>>>>> eab05a51
       'bundle/**',
       'packages/cli/src/test-*.ts',
       'packages/cli/src/test-*.tsx',
