--- conflicted
+++ resolved
@@ -1,10 +1,6 @@
 {
   "name": "@vybestack/llxprt-code-a2a-server",
-<<<<<<< HEAD
-  "version": "0.4.5",
-=======
-  "version": "0.4.7",
->>>>>>> e170bc6e
+  "version": "0.5.0",
   "private": true,
   "description": "LLxprt Code A2A Server",
   "repository": {
