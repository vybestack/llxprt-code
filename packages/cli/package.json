{
  "name": "@google/gemini-cli",
  "version": "0.1.9",
  "description": "Gemini CLI",
  "repository": {
    "type": "git",
    "url": "git+https://github.com/google-gemini/gemini-cli.git"
  },
  "type": "module",
  "main": "dist/index.js",
  "bin": {
    "gemini": "dist/index.js"
  },
  "scripts": {
    "build": "node ../../scripts/build_package.js",
    "start": "node dist/index.js",
    "debug": "node --inspect-brk dist/index.js",
    "lint": "eslint . --ext .ts,.tsx",
    "format": "prettier --write .",
    "test": "vitest run",
    "test:integration": "vitest run -c vitest.integration.config.ts",
    "test:ci": "vitest run --coverage",
<<<<<<< HEAD
    "typecheck": "tsc --noEmit"
=======
    "test:legacy": "OPENAI_RESPONSES_DISABLE=true vitest run -t \"legacy|gpt-3.5-turbo\"",
    "typecheck": "tsc --noEmit",
    "prerelease:version": "node ../../scripts/bind_package_version.js",
    "prerelease:deps": "node ../../scripts/bind_package_dependencies.js",
    "prepack": "npm run build",
    "prepublishOnly": "node ../../scripts/prepublish.js"
>>>>>>> c0e2903a
  },
  "files": [
    "dist"
  ],
  "config": {
    "sandboxImageUri": "us-docker.pkg.dev/gemini-code-dev/gemini-cli/sandbox:0.1.9"
  },
  "dependencies": {
<<<<<<< HEAD
    "@google/gemini-cli-core": "file:../core",
=======
    "@anthropic-ai/sdk": "^0.55.1",
    "@dqbd/tiktoken": "^1.0.21",
    "@google/gemini-cli-core": "*",
>>>>>>> c0e2903a
    "@types/update-notifier": "^6.0.8",
    "chalk": "^5.3.0",
    "command-exists": "^1.2.9",
    "diff": "^7.0.0",
    "dotenv": "^17.1.0",
    "gaxios": "^7.1.1",
    "glob": "^10.4.1",
    "highlight.js": "^11.11.1",
    "ink": "^6.0.1",
    "ink-big-text": "^2.0.0",
    "ink-gradient": "^3.0.0",
    "ink-link": "^4.1.0",
    "ink-select-input": "^6.2.0",
    "ink-spinner": "^5.0.0",
    "ink-text-input": "^6.0.0",
    "lowlight": "^3.3.0",
    "mime-types": "^3.0.1",
    "open": "^10.1.2",
    "react": "^19.1.0",
    "read-package-up": "^11.0.0",
    "shell-quote": "^1.8.3",
    "string-width": "^7.1.0",
    "strip-ansi": "^7.1.0",
    "strip-json-comments": "^3.1.1",
    "update-notifier": "^7.3.1",
    "yargs": "^17.7.2"
  },
  "devDependencies": {
<<<<<<< HEAD
    "@babel/runtime": "^7.27.6",
    "@testing-library/react": "^16.3.0",
=======
    "@testing-library/dom": "^10.4.0",
    "@testing-library/react": "^16.1.0",
>>>>>>> c0e2903a
    "@types/command-exists": "^1.2.3",
    "@types/diff": "^7.0.2",
    "@types/dotenv": "^6.1.1",
    "@types/node": "^20.11.24",
<<<<<<< HEAD
    "@types/react": "^19.1.8",
    "@types/react-dom": "^19.1.6",
=======
    "@types/react": "^19.0.7",
>>>>>>> c0e2903a
    "@types/semver": "^7.7.0",
    "@types/shell-quote": "^1.7.5",
    "@types/yargs": "^17.0.32",
    "ink-testing-library": "^4.0.0",
    "jsdom": "^26.1.0",
    "pretty-format": "^30.0.2",
    "react-dom": "^19.1.0",
    "typescript": "^5.3.3",
    "vitest": "^3.1.1"
  },
  "engines": {
    "node": ">=20"
  }
}<|MERGE_RESOLUTION|>--- conflicted
+++ resolved
@@ -20,16 +20,12 @@
     "test": "vitest run",
     "test:integration": "vitest run -c vitest.integration.config.ts",
     "test:ci": "vitest run --coverage",
-<<<<<<< HEAD
-    "typecheck": "tsc --noEmit"
-=======
     "test:legacy": "OPENAI_RESPONSES_DISABLE=true vitest run -t \"legacy|gpt-3.5-turbo\"",
     "typecheck": "tsc --noEmit",
     "prerelease:version": "node ../../scripts/bind_package_version.js",
     "prerelease:deps": "node ../../scripts/bind_package_dependencies.js",
     "prepack": "npm run build",
     "prepublishOnly": "node ../../scripts/prepublish.js"
->>>>>>> c0e2903a
   },
   "files": [
     "dist"
@@ -38,13 +34,9 @@
     "sandboxImageUri": "us-docker.pkg.dev/gemini-code-dev/gemini-cli/sandbox:0.1.9"
   },
   "dependencies": {
-<<<<<<< HEAD
-    "@google/gemini-cli-core": "file:../core",
-=======
     "@anthropic-ai/sdk": "^0.55.1",
     "@dqbd/tiktoken": "^1.0.21",
-    "@google/gemini-cli-core": "*",
->>>>>>> c0e2903a
+    "@google/gemini-cli-core": "file:../core",
     "@types/update-notifier": "^6.0.8",
     "chalk": "^5.3.0",
     "command-exists": "^1.2.9",
@@ -73,23 +65,15 @@
     "yargs": "^17.7.2"
   },
   "devDependencies": {
-<<<<<<< HEAD
     "@babel/runtime": "^7.27.6",
+    "@testing-library/dom": "^10.4.0",
     "@testing-library/react": "^16.3.0",
-=======
-    "@testing-library/dom": "^10.4.0",
-    "@testing-library/react": "^16.1.0",
->>>>>>> c0e2903a
     "@types/command-exists": "^1.2.3",
     "@types/diff": "^7.0.2",
     "@types/dotenv": "^6.1.1",
     "@types/node": "^20.11.24",
-<<<<<<< HEAD
     "@types/react": "^19.1.8",
     "@types/react-dom": "^19.1.6",
-=======
-    "@types/react": "^19.0.7",
->>>>>>> c0e2903a
     "@types/semver": "^7.7.0",
     "@types/shell-quote": "^1.7.5",
     "@types/yargs": "^17.0.32",
