--- conflicted
+++ resolved
@@ -61,107 +61,6 @@
   disableLoadingPhrases?: boolean;
 }
 
-<<<<<<< HEAD
-export interface Settings {
-  theme?: string;
-  customThemes?: Record<string, CustomTheme>;
-  selectedAuthType?: AuthType;
-  defaultProfile?: string;
-  useExternalAuth?: boolean;
-  sandbox?: boolean | string;
-  coreTools?: string[];
-  excludeTools?: string[];
-  toolDiscoveryCommand?: string;
-  toolCallCommand?: string;
-  mcpServerCommand?: string;
-  mcpServers?: Record<string, MCPServerConfig>;
-  allowMCPServers?: string[];
-  excludeMCPServers?: string[];
-  showMemoryUsage?: boolean;
-  contextFileName?: string | string[];
-  accessibility?: AccessibilitySettings;
-  telemetry?: TelemetrySettings;
-  usageStatisticsEnabled?: boolean;
-  preferredEditor?: string;
-  bugCommand?: BugCommandSettings;
-  checkpointing?: CheckpointingSettings;
-  autoConfigureMaxOldSpaceSize?: boolean;
-
-  // Git-aware file filtering settings
-  fileFiltering?: {
-    respectGitIgnore?: boolean;
-    respectLlxprtIgnore?: boolean;
-    enableRecursiveFileSearch?: boolean;
-  };
-
-  hideWindowTitle?: boolean;
-
-  hideTips?: boolean;
-  hideBanner?: boolean;
-
-  // Provider configuration settings
-  providerApiKeys?: Record<string, string>;
-  providerBaseUrls?: Record<string, string>;
-  providerToolFormatOverrides?: Record<string, string>;
-  providerKeyfiles?: Record<string, string>;
-
-  // Text-based tool call parsing settings
-  enableTextToolCallParsing?: boolean;
-  textToolCallModels?: string[];
-
-  // OpenAI Responses API settings
-  openaiResponsesEnabled?: boolean;
-
-  // Setting for setting maximum number of user/model/tool turns in a session.
-  maxSessionTurns?: number;
-
-  // A map of tool names to their summarization settings.
-  summarizeToolOutput?: Record<string, SummarizeToolOutputSettings>;
-
-  // Vim mode setting
-  vimMode?: boolean;
-  memoryImportFormat?: 'tree' | 'flat';
-
-  // Flag to be removed post-launch.
-  ideModeFeature?: boolean;
-  /// IDE mode setting configured via slash command toggle.
-  ideMode?: boolean;
-
-  // Flag to be removed post-launch.
-  folderTrustFeature?: boolean;
-  // Setting to track whether Folder trust is enabled.
-  folderTrust?: boolean;
-
-  // Setting to track if the user has seen the IDE integration nudge.
-  hasSeenIdeIntegrationNudge?: boolean;
-
-  // Setting for disabling auto-update.
-  disableAutoUpdate?: boolean;
-
-  // Setting for disabling the update nag message.
-  disableUpdateNag?: boolean;
-
-  memoryDiscoveryMaxDirs?: number;
-
-  // Environment variables to exclude from project .env files
-  excludedProjectEnvVars?: string[];
-  dnsResolutionOrder?: DnsResolutionOrder;
-
-  includeDirectories?: string[];
-
-  loadMemoryFromIncludeDirectories?: boolean;
-
-  chatCompression?: ChatCompressionSettings;
-
-  // Shell replacement setting for allowing command substitution
-  shellReplacement?: boolean;
-
-  // OAuth enablement configuration per provider
-  oauthEnabledProviders?: Record<string, boolean>;
-}
-
-=======
->>>>>>> 10683dd3
 export interface SettingsError {
   message: string;
   path: string;
