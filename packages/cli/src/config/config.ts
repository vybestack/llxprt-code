--- conflicted
+++ resolved
@@ -18,12 +18,8 @@
   FileDiscoveryService,
   TelemetryTarget,
   MCPServerConfig,
-<<<<<<< HEAD
+  IDE_SERVER_NAME,
 } from '@vybestack/llxprt-code-core';
-=======
-  IDE_SERVER_NAME,
-} from '@google/gemini-cli-core';
->>>>>>> d3ee9de3
 import { Settings } from './settings.js';
 
 import { Extension, filterActiveExtensions } from './extension.js';
