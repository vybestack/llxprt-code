--- conflicted
+++ resolved
@@ -5,7 +5,6 @@
  */
 
 import { OAuthToken, AuthStatus, TokenStore } from './types.js';
-import { type OAuthTokenRequestMetadata } from '@vybestack/llxprt-code-core';
 import { LoadedSettings, SettingScope } from '../config/settings.js';
 import { getSettingsService } from '@vybestack/llxprt-code-core';
 
@@ -23,33 +22,6 @@
     }
   }
   return false;
-}
-
-/**
- * Interface for OAuth provider abstraction
- * Each provider (e.g., Google, Qwen) implements this interface
- */
-export interface OAuthProvider {
-  /** Provider name (e.g., 'gemini', 'qwen') */
-  name: string;
-
-  /**
-   * Initiate OAuth authentication flow
-   * This starts the device flow or opens browser for auth
-   */
-  initiateAuth(): Promise<void>;
-
-  /**
-   * Get current OAuth token for this provider
-   * @returns OAuth token if available, null otherwise
-   */
-  getToken(): Promise<OAuthToken | null>;
-
-  /**
-   * Refresh token if it's expired or about to expire
-   * @returns Refreshed token or null if refresh failed
-   */
-  refreshIfNeeded(): Promise<OAuthToken | null>;
 }
 
 function isLoggingWrapperCandidate(
@@ -93,6 +65,33 @@
 }
 
 /**
+ * Interface for OAuth provider abstraction
+ * Each provider (e.g., Google, Qwen) implements this interface
+ */
+export interface OAuthProvider {
+  /** Provider name (e.g., 'gemini', 'qwen') */
+  name: string;
+
+  /**
+   * Initiate OAuth authentication flow
+   * This starts the device flow or opens browser for auth
+   */
+  initiateAuth(): Promise<void>;
+
+  /**
+   * Get current OAuth token for this provider
+   * @returns OAuth token if available, null otherwise
+   */
+  getToken(): Promise<OAuthToken | null>;
+
+  /**
+   * Refresh token if it's expired or about to expire
+   * @returns Refreshed token or null if refresh failed
+   */
+  refreshIfNeeded(): Promise<OAuthToken | null>;
+}
+
+/**
  * OAuth Manager coordinates multiple OAuth providers
  * Provides unified interface for authentication across providers
  */
@@ -138,15 +137,10 @@
 
     this.providers.set(provider.name, provider);
 
-<<<<<<< HEAD
-    // IMPORTANT: Do not call provider.getToken() here. OAuth registration must stay lazy to avoid prompting during setup.
-    // This fixes issue 308 where OAuth was being initialized during MCP operations.
-=======
     // CRITICAL FIX: Remove automatic OAuth provider initialization
     // OAuth providers should only initialize when actually needed
     // The "lazy initialization pattern" should be controlled by usage, not registration
     // This fixes issue 308 where OAuth was being initialized during MCP operations
->>>>>>> e170bc6e
   }
 
   /**
@@ -204,20 +198,9 @@
 
     // Get all registered providers and check their status
     for (const [providerName, _provider] of this.providers) {
-      const oauthEnabled = this.isOAuthEnabled(providerName);
-
-      if (!oauthEnabled) {
-        statuses.push({
-          provider: providerName,
-          authenticated: false,
-          authType: 'none',
-          oauthEnabled,
-        });
-        continue;
-      }
-
       try {
         const token = await this.tokenStore.getToken(providerName);
+        const oauthEnabled = this.isOAuthEnabled(providerName);
 
         if (token) {
           // Provider is authenticated, calculate time until expiry
@@ -242,6 +225,7 @@
         }
       } catch (_error) {
         // If we can't get token status, consider it unauthenticated
+        const oauthEnabled = this.isOAuthEnabled(providerName);
         statuses.push({
           provider: providerName,
           authenticated: false,
@@ -387,10 +371,7 @@
    * @param providerName - Name of the provider
    * @returns Access token string if available, null otherwise
    */
-  async getToken(
-    providerName: string,
-    _metadata?: OAuthTokenRequestMetadata,
-  ): Promise<string | null> {
+  async getToken(providerName: string): Promise<string | null> {
     // Check if OAuth is enabled for this provider
     if (!this.isOAuthEnabled(providerName)) {
       return null;
@@ -462,10 +443,7 @@
    * @param providerName - Name of the provider
    * @returns OAuth token if available, null otherwise
    */
-  async getOAuthToken(
-    providerName: string,
-    _metadata?: OAuthTokenRequestMetadata,
-  ): Promise<OAuthToken | null> {
+  async getOAuthToken(providerName: string): Promise<OAuthToken | null> {
     if (!providerName || typeof providerName !== 'string') {
       throw new Error('Provider name must be a non-empty string');
     }
@@ -483,9 +461,8 @@
       }
 
       // 2. Check if token expires within 30 seconds (30000ms)
-      // Note: token.expiry is in seconds, not milliseconds
-      const now = Date.now() / 1000; // Convert to seconds
-      const thirtySecondsFromNow = now + 30;
+      const now = Date.now();
+      const thirtySecondsFromNow = now + 30000;
 
       if (token.expiry <= thirtySecondsFromNow) {
         // 3. Token is expired or about to expire, try refresh
