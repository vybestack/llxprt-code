--- conflicted
+++ resolved
@@ -11,13 +11,7 @@
 import type { Settings } from '../config/settings.js';
 import {
   getSettingsService,
-<<<<<<< HEAD
-  registerSettingsService,
   resetSettingsService,
-  SettingsService,
-=======
-  resetSettingsService,
->>>>>>> e170bc6e
 } from '@vybestack/llxprt-code-core';
 
 // Skip OAuth tests in CI as they require browser interaction
@@ -31,7 +25,6 @@
   readonly name: string;
   private token: OAuthToken | null = null;
   private authInitiated = false;
-  private getTokenCalls = 0;
 
   constructor(
     name: string,
@@ -48,7 +41,7 @@
       this.token = {
         access_token: `access_${this.name}_${Date.now()}`,
         refresh_token: `refresh_${this.name}_${Date.now()}`,
-        expiry: Date.now() / 1000 + 3600, // 1 hour from now (in seconds)
+        expiry: Date.now() + 3600000, // 1 hour from now
         token_type: 'Bearer',
         scope: 'read write',
       };
@@ -56,17 +49,16 @@
   }
 
   async getToken(): Promise<OAuthToken | null> {
-    this.getTokenCalls++;
     return this.token;
   }
 
   async refreshIfNeeded(): Promise<OAuthToken | null> {
-    if (this.token && this.token.expiry < Date.now() / 1000 + 300) {
+    if (this.token && this.token.expiry < Date.now() + 300000) {
       // Refresh if expires in less than 5 minutes
       this.token = {
         ...this.token,
         access_token: `refreshed_${this.name}_${Date.now()}`,
-        expiry: Date.now() / 1000 + 3600, // 1 hour from now (in seconds)
+        expiry: Date.now() + 3600000, // 1 hour from now
       };
     }
     return this.token;
@@ -81,7 +73,7 @@
     this.token = {
       access_token: `expiring_${this.name}`,
       refresh_token: `refresh_${this.name}`,
-      expiry: Date.now() / 1000 + 10, // Expires in 10 seconds (in seconds)
+      expiry: Date.now() + 10000, // Expires in 10 seconds
       token_type: 'Bearer',
       scope: 'read',
     };
@@ -89,10 +81,6 @@
 
   wasAuthInitiated(): boolean {
     return this.authInitiated;
-  }
-
-  getTokenCallCount(): number {
-    return this.getTokenCalls;
   }
 }
 
@@ -148,8 +136,6 @@
     let geminiProvider: MockOAuthProvider;
 
     beforeEach(() => {
-      resetSettingsService();
-      registerSettingsService(new SettingsService());
       tokenStore = new MockTokenStore();
       manager = new OAuthManager(tokenStore);
       qwenProvider = new MockOAuthProvider('qwen');
@@ -210,20 +196,6 @@
         const providers = manager.getSupportedProviders();
         expect(providers).toEqual(['gemini', 'qwen']); // Should be sorted
       });
-
-      /**
-       * @requirement REQ-003.1
-       * @scenario Lazy auth on registration
-       * @given OAuth provider with lazy token retrieval
-       * @when registerProvider() called
-       * @then Provider.getToken is not invoked
-       */
-      it('should not fetch tokens during provider registration', () => {
-        manager.registerProvider(qwenProvider);
-
-        expect(qwenProvider.getTokenCallCount()).toBe(0);
-        expect(qwenProvider.wasAuthInitiated()).toBe(false);
-      });
     });
 
     describe.skipIf(skipInCI)('OAuth Enablement Management', () => {
@@ -395,7 +367,7 @@
         const expiringToken = {
           access_token: 'expiring_token',
           refresh_token: 'refresh_token',
-          expiry: Date.now() / 1000 + 10, // Expires in 10 seconds (in seconds)
+          expiry: Date.now() + 10000, // Expires in 10 seconds
           token_type: 'Bearer' as const,
           scope: 'read',
         };
@@ -480,7 +452,6 @@
        */
       it('should include token expiry time in status', async () => {
         manager.registerProvider(qwenProvider);
-        await manager.toggleOAuthEnabled('qwen');
         await manager.authenticate('qwen');
 
         const statuses = await manager.getAuthStatus();
@@ -732,10 +703,6 @@
   beforeEach(() => {
     tokenStore = new MockTokenStore();
     resetSettingsService();
-<<<<<<< HEAD
-    registerSettingsService(new SettingsService());
-=======
->>>>>>> e170bc6e
   });
 
   afterEach(() => {
