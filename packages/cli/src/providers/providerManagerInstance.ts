--- conflicted
+++ resolved
@@ -517,13 +517,21 @@
         }
         break;
       }
-<<<<<<< HEAD
       case 'openai-responses': {
         const provider = createOpenAIResponsesAliasProvider(
-=======
+          entry,
+          openaiApiKey,
+          openaiBaseUrl,
+          openaiProviderConfig,
+          oauthManager,
+        );
+        if (provider) {
+          providerManagerInstance.registerProvider(provider);
+        }
+        break;
+      }
       case 'openaivercel': {
         const provider = createOpenAIVercelAliasProvider(
->>>>>>> aab8577a
           entry,
           openaiApiKey,
           openaiBaseUrl,
@@ -649,7 +657,6 @@
   return provider;
 }
 
-<<<<<<< HEAD
 function createOpenAIResponsesAliasProvider(
   entry: ProviderAliasEntry,
   openaiApiKey: string | undefined,
@@ -717,13 +724,10 @@
   return provider;
 }
 
-function getQwenProvider(
-=======
 function createOpenAIVercelAliasProvider(
   entry: ProviderAliasEntry,
   openaiApiKey: string | undefined,
   openaiBaseUrl: string | undefined,
->>>>>>> aab8577a
   openaiProviderConfig: IProviderConfig,
   oauthManager: OAuthManager,
 ): OpenAIVercelProvider | null {
