/**
 * @license
 * Copyright 2025 Google LLC
 * SPDX-License-Identifier: Apache-2.0
 */

import { vi, describe, it, expect, beforeEach, afterEach } from 'vitest';
import { CommandService } from './CommandService.js';
import { type ICommandLoader } from './types.js';
import { CommandKind, type SlashCommand } from '../ui/commands/types.js';

const createMockCommand = (name: string, kind: CommandKind): SlashCommand => ({
  name,
  description: `Description for ${name}`,
  kind,
  action: vi.fn(),
});

const mockCommandA = createMockCommand('command-a', CommandKind.BUILT_IN);
const mockCommandB = createMockCommand('command-b', CommandKind.BUILT_IN);
const mockCommandC = createMockCommand('command-c', CommandKind.FILE);
const mockCommandB_Override = createMockCommand('command-b', CommandKind.FILE);

class MockCommandLoader implements ICommandLoader {
  private commandsToLoad: SlashCommand[];

  constructor(commandsToLoad: SlashCommand[]) {
    this.commandsToLoad = commandsToLoad;
  }

  loadCommands = vi.fn(
    async (): Promise<SlashCommand[]> => Promise.resolve(this.commandsToLoad),
  );
}

// Also mock the new toolformat command
vi.mock('../ui/commands/toolformatCommand.js', () => ({
  toolformatCommand: { name: 'toolformat', description: 'Mock Toolformat' },
}));

describe('CommandService', () => {
<<<<<<< HEAD
  beforeEach(() => {
    vi.spyOn(console, 'debug').mockImplementation(() => {});
  });

  afterEach(() => {
    vi.restoreAllMocks();
  });

  it('should load commands from a single loader', async () => {
    const mockLoader = new MockCommandLoader([mockCommandA, mockCommandB]);
    const service = await CommandService.create(
      [mockLoader],
      new AbortController().signal,
    );

    const commands = service.getCommands();

    expect(mockLoader.loadCommands).toHaveBeenCalledTimes(1);
    expect(commands).toHaveLength(2);
    expect(commands).toEqual(
      expect.arrayContaining([mockCommandA, mockCommandB]),
    );
  });

  it('should aggregate commands from multiple loaders', async () => {
    const loader1 = new MockCommandLoader([mockCommandA]);
    const loader2 = new MockCommandLoader([mockCommandC]);
    const service = await CommandService.create(
      [loader1, loader2],
      new AbortController().signal,
    );

    const commands = service.getCommands();

    expect(loader1.loadCommands).toHaveBeenCalledTimes(1);
    expect(loader2.loadCommands).toHaveBeenCalledTimes(1);
    expect(commands).toHaveLength(2);
    expect(commands).toEqual(
      expect.arrayContaining([mockCommandA, mockCommandC]),
    );
  });

  it('should override commands from earlier loaders with those from later loaders', async () => {
    const loader1 = new MockCommandLoader([mockCommandA, mockCommandB]);
    const loader2 = new MockCommandLoader([
      mockCommandB_Override,
      mockCommandC,
    ]);
    const service = await CommandService.create(
      [loader1, loader2],
      new AbortController().signal,
    );

    const commands = service.getCommands();

    expect(commands).toHaveLength(3); // Should be A, C, and the overridden B.

    // The final list should contain the override from the *last* loader.
    const commandB = commands.find((cmd) => cmd.name === 'command-b');
    expect(commandB).toBeDefined();
    expect(commandB?.kind).toBe(CommandKind.FILE); // Verify it's the overridden version.
    expect(commandB).toEqual(mockCommandB_Override);

    // Ensure the other commands are still present.
    expect(commands).toEqual(
      expect.arrayContaining([
        mockCommandA,
        mockCommandC,
        mockCommandB_Override,
      ]),
    );
  });

  it('should handle loaders that return an empty array of commands gracefully', async () => {
    const loader1 = new MockCommandLoader([mockCommandA]);
    const emptyLoader = new MockCommandLoader([]);
    const loader3 = new MockCommandLoader([mockCommandB]);
    const service = await CommandService.create(
      [loader1, emptyLoader, loader3],
      new AbortController().signal,
    );

    const commands = service.getCommands();

    expect(emptyLoader.loadCommands).toHaveBeenCalledTimes(1);
    expect(commands).toHaveLength(2);
    expect(commands).toEqual(
      expect.arrayContaining([mockCommandA, mockCommandB]),
    );
  });

  it('should load commands from successful loaders even if one fails', async () => {
    const successfulLoader = new MockCommandLoader([mockCommandA]);
    const failingLoader = new MockCommandLoader([]);
    const error = new Error('Loader failed');
    vi.spyOn(failingLoader, 'loadCommands').mockRejectedValue(error);

    const service = await CommandService.create(
      [successfulLoader, failingLoader],
      new AbortController().signal,
    );

    const commands = service.getCommands();
    expect(commands).toHaveLength(1);
    expect(commands).toEqual([mockCommandA]);
    expect(console.debug).toHaveBeenCalledWith(
      'A command loader failed:',
      error,
    );
  });

  it('getCommands should return a readonly array that cannot be mutated', async () => {
    const service = await CommandService.create(
      [new MockCommandLoader([mockCommandA])],
      new AbortController().signal,
    );

    const commands = service.getCommands();

    // Expect it to throw a TypeError at runtime because the array is frozen.
    expect(() => {
      // @ts-expect-error - Testing immutability is intentional here.
      commands.push(mockCommandB);
    }).toThrow();

    // Verify the original array was not mutated.
    expect(service.getCommands()).toHaveLength(1);
  });

  it('should pass the abort signal to all loaders', async () => {
    const controller = new AbortController();
    const signal = controller.signal;

    const loader1 = new MockCommandLoader([mockCommandA]);
    const loader2 = new MockCommandLoader([mockCommandB]);

    await CommandService.create([loader1, loader2], signal);

    expect(loader1.loadCommands).toHaveBeenCalledTimes(1);
    expect(loader1.loadCommands).toHaveBeenCalledWith(signal);
    expect(loader2.loadCommands).toHaveBeenCalledTimes(1);
    expect(loader2.loadCommands).toHaveBeenCalledWith(signal);
=======
  describe('when using default production loader', () => {
    let commandService: CommandService;

    beforeEach(() => {
      commandService = new CommandService();
    });

    it('should initialize with an empty command tree', () => {
      const tree = commandService.getCommands();
      expect(tree).toBeInstanceOf(Array);
      expect(tree.length).toBe(0);
    });

    describe('loadCommands', () => {
      it('should load the built-in commands into the command tree', async () => {
        // Pre-condition check
        expect(commandService.getCommands().length).toBe(0);

        // Action
        await commandService.loadCommands();
        const tree = commandService.getCommands();

        // Post-condition assertions
        expect(tree.length).toBe(23); // <-- CHANGED FROM 22

        const commandNames = tree.map((cmd) => cmd.name);
        expect(commandNames).toContain('auth');
        expect(commandNames).toContain('memory');
        expect(commandNames).toContain('help');
        expect(commandNames).toContain('clear');
        expect(commandNames).toContain('theme');
        expect(commandNames).toContain('privacy');
        expect(commandNames).toContain('about');
        expect(commandNames).toContain('toolformat'); // new
      });

      it('should overwrite any existing commands when called again', async () => {
        // Load once
        await commandService.loadCommands();
        expect(commandService.getCommands().length).toBe(23); // <-- CHANGED FROM 22

        // Load again
        await commandService.loadCommands();
        const tree = commandService.getCommands();

        // Should not append, but overwrite
        expect(tree.length).toBe(23); // <-- CHANGED FROM 22
      });
    });

    describe('getCommandTree', () => {
      it('should return the current command tree', async () => {
        const initialTree = commandService.getCommands();
        expect(initialTree).toEqual([]);

        await commandService.loadCommands();

        const loadedTree = commandService.getCommands();
        expect(loadedTree.length).toBe(23); // <-- CHANGED FROM 22
        const commandNames = loadedTree.map((cmd) => cmd.name);
        expect(commandNames).toContain('about');
        expect(commandNames).toContain('auth');
        expect(commandNames).toContain('clear');
        expect(commandNames).toContain('help');
        expect(commandNames).toContain('memory');
        expect(commandNames).toContain('privacy');
        expect(commandNames).toContain('theme');
        expect(commandNames).toContain('toolformat'); // new
      });
    });
  });

  describe('when initialized with an injected loader function', () => {
    it('should use the provided loader instead of the built-in one', async () => {
      // Arrange: Create a set of mock commands.
      const mockCommands: SlashCommand[] = [
        { name: 'injected-test-1', description: 'injected 1' },
        { name: 'injected-test-2', description: 'injected 2' },
      ];
      const mockLoader = vi.fn().mockResolvedValue(mockCommands);
      const commandService = new CommandService(null, mockLoader);
      await commandService.loadCommands();
      const tree = commandService.getCommands();
      expect(tree).toEqual(mockCommands);
    });
>>>>>>> 2d23b3bc
  });
});<|MERGE_RESOLUTION|>--- conflicted
+++ resolved
@@ -33,13 +33,8 @@
   );
 }
 
-// Also mock the new toolformat command
-vi.mock('../ui/commands/toolformatCommand.js', () => ({
-  toolformatCommand: { name: 'toolformat', description: 'Mock Toolformat' },
-}));
 
 describe('CommandService', () => {
-<<<<<<< HEAD
   beforeEach(() => {
     vi.spyOn(console, 'debug').mockImplementation(() => {});
   });
@@ -182,92 +177,5 @@
     expect(loader1.loadCommands).toHaveBeenCalledWith(signal);
     expect(loader2.loadCommands).toHaveBeenCalledTimes(1);
     expect(loader2.loadCommands).toHaveBeenCalledWith(signal);
-=======
-  describe('when using default production loader', () => {
-    let commandService: CommandService;
-
-    beforeEach(() => {
-      commandService = new CommandService();
-    });
-
-    it('should initialize with an empty command tree', () => {
-      const tree = commandService.getCommands();
-      expect(tree).toBeInstanceOf(Array);
-      expect(tree.length).toBe(0);
-    });
-
-    describe('loadCommands', () => {
-      it('should load the built-in commands into the command tree', async () => {
-        // Pre-condition check
-        expect(commandService.getCommands().length).toBe(0);
-
-        // Action
-        await commandService.loadCommands();
-        const tree = commandService.getCommands();
-
-        // Post-condition assertions
-        expect(tree.length).toBe(23); // <-- CHANGED FROM 22
-
-        const commandNames = tree.map((cmd) => cmd.name);
-        expect(commandNames).toContain('auth');
-        expect(commandNames).toContain('memory');
-        expect(commandNames).toContain('help');
-        expect(commandNames).toContain('clear');
-        expect(commandNames).toContain('theme');
-        expect(commandNames).toContain('privacy');
-        expect(commandNames).toContain('about');
-        expect(commandNames).toContain('toolformat'); // new
-      });
-
-      it('should overwrite any existing commands when called again', async () => {
-        // Load once
-        await commandService.loadCommands();
-        expect(commandService.getCommands().length).toBe(23); // <-- CHANGED FROM 22
-
-        // Load again
-        await commandService.loadCommands();
-        const tree = commandService.getCommands();
-
-        // Should not append, but overwrite
-        expect(tree.length).toBe(23); // <-- CHANGED FROM 22
-      });
-    });
-
-    describe('getCommandTree', () => {
-      it('should return the current command tree', async () => {
-        const initialTree = commandService.getCommands();
-        expect(initialTree).toEqual([]);
-
-        await commandService.loadCommands();
-
-        const loadedTree = commandService.getCommands();
-        expect(loadedTree.length).toBe(23); // <-- CHANGED FROM 22
-        const commandNames = loadedTree.map((cmd) => cmd.name);
-        expect(commandNames).toContain('about');
-        expect(commandNames).toContain('auth');
-        expect(commandNames).toContain('clear');
-        expect(commandNames).toContain('help');
-        expect(commandNames).toContain('memory');
-        expect(commandNames).toContain('privacy');
-        expect(commandNames).toContain('theme');
-        expect(commandNames).toContain('toolformat'); // new
-      });
-    });
-  });
-
-  describe('when initialized with an injected loader function', () => {
-    it('should use the provided loader instead of the built-in one', async () => {
-      // Arrange: Create a set of mock commands.
-      const mockCommands: SlashCommand[] = [
-        { name: 'injected-test-1', description: 'injected 1' },
-        { name: 'injected-test-2', description: 'injected 2' },
-      ];
-      const mockLoader = vi.fn().mockResolvedValue(mockCommands);
-      const commandService = new CommandService(null, mockLoader);
-      await commandService.loadCommands();
-      const tree = commandService.getCommands();
-      expect(tree).toEqual(mockCommands);
-    });
->>>>>>> 2d23b3bc
   });
 });