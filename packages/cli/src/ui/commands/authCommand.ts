--- conflicted
+++ resolved
@@ -645,12 +645,7 @@
 
 export const authCommand: SlashCommand = {
   name: 'auth',
-<<<<<<< HEAD
-  description:
-    'toggle OAuth enablement for providers (gemini, qwen, anthropic, codex)',
-=======
   description: 'Manage OAuth authentication for providers',
->>>>>>> 7f7c4355
   kind: CommandKind.BUILT_IN,
   schema: authCommandSchema,
   action: async (context, args) => {
