/**
 * @license
 * Copyright 2025 Vybestack LLC
 * SPDX-License-Identifier: Apache-2.0
 */

import { describe, it, expect, beforeEach, vi } from 'vitest';
import { AuthCommandExecutor } from './authCommand.js';
import { OAuthManager } from '../../auth/oauth-manager.js';
import { CommandContext } from './types.js';

// Mock OAuth manager and dependencies
const peekStoredTokenMock = vi.fn();
const getOAuthTokenMock = vi.fn();
const mockOAuthManager = {
  registerProvider: vi.fn(),
  toggleOAuthEnabled: vi.fn(),
  isOAuthEnabled: vi.fn(),
  isAuthenticated: vi.fn(),
  getAuthStatus: vi.fn(),
  getToken: vi.fn(),
  getOAuthToken: getOAuthTokenMock,
  peekStoredToken: peekStoredTokenMock,
  getSupportedProviders: vi
    .fn()
    .mockReturnValue(['gemini', 'qwen', 'anthropic', 'codex']),
  getHigherPriorityAuth: vi.fn(),
  logout: vi.fn(),
} as unknown as OAuthManager;

describe('AuthCommandExecutor OAuth Support', () => {
  let executor: AuthCommandExecutor;
  let mockContext: CommandContext;

  beforeEach(() => {
    vi.clearAllMocks();
    peekStoredTokenMock.mockReset();
    getOAuthTokenMock.mockReset();
    executor = new AuthCommandExecutor(mockOAuthManager);
    mockContext = {
      services: {
        config: null,
        settings: {} as never,
        git: undefined,
        logger: {} as never,
      },
      ui: {} as never,
      session: {} as never,
    };
  });

  describe('@requirement REQ-001: OAuth-only authentication menu', () => {
    it('@given user enters /auth @when no provider specified @then shows OAuth menu only', async () => {
      // When: User enters /auth without provider
      const result = await executor.execute(mockContext);

      // Then: Should show OAuth dialog
      expect(result).toEqual({
        type: 'dialog',
        dialog: 'auth',
      });
    });

    it('@given OAuth menu displayed @when menu shown @then no API key options visible', async () => {
      // When: User enters /auth without provider
      const result = await executor.execute(mockContext);

      // Then: Should return dialog action (OAuth-only architecture)
      expect(result).toEqual({
        type: 'dialog',
        dialog: 'auth',
      });
    });
  });

  describe('@requirement REQ-005: Direct provider OAuth enablement', () => {
    it('@given user enters /auth gemini @when provider specified without action @then shows provider status', async () => {
      // Given: OAuth is enabled and authenticated for gemini
      const mockIsEnabled = vi.fn().mockReturnValue(true);
      const mockIsAuthenticated = vi.fn().mockResolvedValue(true);
      const mockGetHigherPriority = vi.fn().mockResolvedValue(null);
      peekStoredTokenMock.mockResolvedValue(null);
      (mockOAuthManager.isOAuthEnabled as unknown) = mockIsEnabled;
      (mockOAuthManager.isAuthenticated as unknown) = mockIsAuthenticated;
      (mockOAuthManager.getHigherPriorityAuth as unknown) =
        mockGetHigherPriority;

      // When: User enters /auth gemini (without action)
      const result = await executor.execute(mockContext, 'gemini');

      // Then: Should show provider status
      expect(mockIsEnabled).toHaveBeenCalledWith('gemini');
      expect(mockIsAuthenticated).toHaveBeenCalledWith('gemini');
      expect(result).toEqual({
        type: 'message',
        messageType: 'info',
        content: 'OAuth for gemini: ENABLED (authenticated)',
      });
      expect(peekStoredTokenMock).toHaveBeenCalledWith('gemini');
      expect(getOAuthTokenMock).not.toHaveBeenCalled();
    });

    it('@given stored OAuth token @when provider status requested @then shows expiry without refreshing token', async () => {
      vi.useFakeTimers();
      try {
        const now = new Date('2025-01-01T00:00:00.000Z');
        vi.setSystemTime(now);

        const mockIsEnabled = vi.fn().mockReturnValue(true);
        const mockIsAuthenticated = vi.fn().mockResolvedValue(true);
        const mockGetHigherPriority = vi.fn().mockResolvedValue(null);
        const expirySeconds = Math.floor(Date.now() / 1000) + 7200; // 2 hours later
        peekStoredTokenMock.mockResolvedValue({
          access_token: 'stored-token',
          token_type: 'Bearer',
          expiry: expirySeconds,
        });
        (mockOAuthManager.isOAuthEnabled as unknown) = mockIsEnabled;
        (mockOAuthManager.isAuthenticated as unknown) = mockIsAuthenticated;
        (mockOAuthManager.getHigherPriorityAuth as unknown) =
          mockGetHigherPriority;

        const result = await executor.execute(mockContext, 'gemini');

        expect(result).toEqual({
          type: 'message',
          messageType: 'info',
          content:
            'gemini OAuth: Enabled and authenticated\n' +
            'Token expires: 2025-01-01T02:00:00.000Z\n' +
            'Time remaining: 2h 0m\n' +
            'Use /auth gemini logout to sign out',
        });
        expect(peekStoredTokenMock).toHaveBeenCalledWith('gemini');
        expect(getOAuthTokenMock).not.toHaveBeenCalled();
      } finally {
        vi.useRealTimers();
      }
    });

    it('@given user enters /auth gemini enable @when provider specified with action @then toggles OAuth enablement for Gemini', async () => {
      // Given: OAuth currently disabled, no higher priority auth
      const mockIsEnabled = vi.fn().mockReturnValue(false);
      const mockToggleOAuth = vi.fn().mockResolvedValue(true);
      const mockGetHigherPriority = vi.fn().mockResolvedValue(null);
      (mockOAuthManager.isOAuthEnabled as unknown) = mockIsEnabled;
      (mockOAuthManager.toggleOAuthEnabled as unknown) = mockToggleOAuth;
      (mockOAuthManager.getHigherPriorityAuth as unknown) =
        mockGetHigherPriority;

      // When: User enters /auth gemini enable
      const result = await executor.execute(mockContext, 'gemini enable');

      // Then: Should toggle OAuth enablement and return success
      expect(mockToggleOAuth).toHaveBeenCalledWith('gemini');
      expect(result).toEqual({
        type: 'message',
        messageType: 'info',
        content: 'OAuth enabled for gemini',
      });
    });

    it('@given user enters /auth qwen disable @when provider specified with action @then disables OAuth for Qwen', async () => {
      // Given: OAuth currently enabled, disable will toggle it off
      const mockIsEnabled = vi.fn().mockReturnValue(true);
      const mockToggleOAuth = vi.fn().mockResolvedValue(false);
      const mockGetHigherPriority = vi.fn().mockResolvedValue(null);
      (mockOAuthManager.isOAuthEnabled as unknown) = mockIsEnabled;
      (mockOAuthManager.toggleOAuthEnabled as unknown) = mockToggleOAuth;
      (mockOAuthManager.getHigherPriorityAuth as unknown) =
        mockGetHigherPriority;

      // When: User enters /auth qwen disable
      const result = await executor.execute(mockContext, 'qwen disable');

      // Then: Should toggle OAuth enablement and return success
      expect(mockToggleOAuth).toHaveBeenCalledWith('qwen');
      expect(result).toEqual({
        type: 'message',
        messageType: 'info',
        content: 'OAuth disabled for qwen',
      });
    });

    it('@given user enters /auth with whitespace @when provider has spaces @then shows status for provider', async () => {
      // Given: OAuth manager will return status successfully
      const mockIsEnabled = vi.fn().mockReturnValue(false);
      const mockIsAuthenticated = vi.fn().mockResolvedValue(false);
      const mockGetHigherPriority = vi.fn().mockResolvedValue(null);
      (mockOAuthManager.isOAuthEnabled as unknown) = mockIsEnabled;
      (mockOAuthManager.isAuthenticated as unknown) = mockIsAuthenticated;
      (mockOAuthManager.getHigherPriorityAuth as unknown) =
        mockGetHigherPriority;

      // When: User enters /auth with leading/trailing spaces
      const result = await executor.execute(mockContext, '  gemini  ');

      // Then: Should trim and show provider status
      expect(mockIsEnabled).toHaveBeenCalledWith('gemini');
      expect(mockIsAuthenticated).toHaveBeenCalledWith('gemini');
      expect(result).toEqual({
        type: 'message',
        messageType: 'info',
        content: 'OAuth for gemini: DISABLED',
      });
    });

    it('@given user enters /auth gemini invalid @when invalid action specified @then returns error', async () => {
      // When: User enters invalid action
      const result = await executor.execute(mockContext, 'gemini invalid');

      // Then: Should return error message
      expect(result).toEqual({
        type: 'message',
        messageType: 'error',
        content:
          'Invalid action: invalid. Use enable, disable, login, logout, status, or switch',
      });
    });
  });

  describe('@requirement REQ-001.2: No API key setup in menu', () => {
    it('@given auth menu displayed @when checking options @then API key setup not present', async () => {
      // Given: OAuth-only architecture is in place
      expect(executor).toBeInstanceOf(AuthCommandExecutor);

      // When: Execute without provider (shows menu)
      const result = await executor.execute(mockContext);

      // Then: Should return dialog action (OAuth-only, no API key options)
      expect(result).toEqual({
        type: 'dialog',
        dialog: 'auth',
      });
    });
  });

  describe('Provider validation', () => {
    it('@given unknown provider @when provider not supported @then returns error message', async () => {
      // Given: getSupportedProviders returns gemini, qwen, anthropic, codex
      const mockGetSupported = vi
        .fn()
        .mockReturnValue(['gemini', 'qwen', 'anthropic', 'codex']);
      (mockOAuthManager.getSupportedProviders as unknown) = mockGetSupported;

      // When: User enters unknown provider
      const result = await executor.execute(mockContext, 'unknown-provider');

      // Then: Should return error message
      expect(result).toEqual({
        type: 'message',
        messageType: 'error',
        content:
          'Unknown provider: unknown-provider. Supported providers: gemini, qwen, anthropic, codex',
      });
    });

    it('@given empty provider string @when trimmed to empty @then shows menu', async () => {
      // When: User enters empty or whitespace-only provider
      const result = await executor.execute(mockContext, '   ');

      // Then: Should show OAuth menu
      expect(result).toEqual({
        type: 'dialog',
        dialog: 'auth',
      });
    });
  });

  describe('OAuth manager integration', () => {
    it('@given OAuth manager provided @when executor created @then stores manager reference', () => {
      // Then: Executor should store OAuth manager
      expect(executor).toBeInstanceOf(AuthCommandExecutor);
      // We can't directly test private members, but we verify constructor doesn't throw
    });
  });

  describe('OAuth enablement toggle behavior', () => {
    it('@given OAuth disabled for provider @when enabling @then enables OAuth', async () => {
      // Given: OAuth currently disabled
      const mockIsEnabled = vi.fn().mockReturnValue(false);
      const mockToggleOAuth = vi.fn().mockResolvedValue(true);
      const mockGetHigherPriority = vi.fn().mockResolvedValue(null);
      (mockOAuthManager.isOAuthEnabled as unknown) = mockIsEnabled;
      (mockOAuthManager.toggleOAuthEnabled as unknown) = mockToggleOAuth;
      (mockOAuthManager.getHigherPriorityAuth as unknown) =
        mockGetHigherPriority;

      // When: Enable OAuth
      const result = await executor.execute(mockContext, 'gemini enable');

      // Then: Should enable OAuth and show success message
      expect(mockToggleOAuth).toHaveBeenCalledWith('gemini');
      expect(result).toEqual({
        type: 'message',
        messageType: 'info',
        content: 'OAuth enabled for gemini',
      });
    });

    it('@given OAuth enabled for provider @when disabling @then disables OAuth', async () => {
      // Given: OAuth currently enabled
      const mockIsEnabled = vi.fn().mockReturnValue(true);
      const mockToggleOAuth = vi.fn().mockResolvedValue(false);
      const mockGetHigherPriority = vi.fn().mockResolvedValue(null);
      (mockOAuthManager.isOAuthEnabled as unknown) = mockIsEnabled;
      (mockOAuthManager.toggleOAuthEnabled as unknown) = mockToggleOAuth;
      (mockOAuthManager.getHigherPriorityAuth as unknown) =
        mockGetHigherPriority;

      // When: Disable OAuth
      const result = await executor.execute(mockContext, 'qwen disable');

      // Then: Should disable OAuth and show success message
      expect(mockToggleOAuth).toHaveBeenCalledWith('qwen');
      expect(result).toEqual({
        type: 'message',
        messageType: 'info',
        content: 'OAuth disabled for qwen',
      });
    });

    it('@given OAuth already enabled @when trying to enable @then shows already enabled message', async () => {
      // Given: OAuth already enabled for provider
      const mockIsEnabled = vi.fn().mockReturnValue(true);
      const mockGetHigherPriority = vi.fn().mockResolvedValue(null);
      (mockOAuthManager.isOAuthEnabled as unknown) = mockIsEnabled;
      (mockOAuthManager.getHigherPriorityAuth as unknown) =
        mockGetHigherPriority;

      // When: Try to enable already enabled OAuth
      const result = await executor.execute(mockContext, 'gemini enable');

      // Then: Should show already enabled message
      expect(result).toEqual({
        type: 'message',
        messageType: 'info',
        content: 'OAuth for gemini is already enabled',
      });
    });

    it('@given OAuth already disabled @when trying to disable @then shows already disabled message', async () => {
      // Given: OAuth already disabled for provider
      const mockIsEnabled = vi.fn().mockReturnValue(false);
      const mockGetHigherPriority = vi.fn().mockResolvedValue(null);
      (mockOAuthManager.isOAuthEnabled as unknown) = mockIsEnabled;
      (mockOAuthManager.getHigherPriorityAuth as unknown) =
        mockGetHigherPriority;

      // When: Try to disable already disabled OAuth
      const result = await executor.execute(mockContext, 'qwen disable');

      // Then: Should show already disabled message
      expect(result).toEqual({
        type: 'message',
        messageType: 'info',
        content: 'OAuth for qwen is already disabled',
      });
    });
  });

  describe('Higher priority auth warnings', () => {
    it('@given API key present @when enabling OAuth @then shows warning about precedence', async () => {
      // Given: API key has higher precedence and OAuth is currently disabled
      const mockIsEnabled = vi.fn().mockReturnValue(false);
      const mockToggleOAuth = vi.fn().mockResolvedValue(true);
      const mockGetHigherPriority = vi.fn().mockResolvedValue('API Key');
      (mockOAuthManager.isOAuthEnabled as unknown) = mockIsEnabled;
      (mockOAuthManager.toggleOAuthEnabled as unknown) = mockToggleOAuth;
      (mockOAuthManager.getHigherPriorityAuth as unknown) =
        mockGetHigherPriority;

      // When: Enabling OAuth with higher priority auth present
      const result = await executor.execute(mockContext, 'gemini enable');

      // Then: Should show warning about precedence
      expect(result).toEqual({
        type: 'message',
        messageType: 'info',
        content:
          'OAuth enabled for gemini (Note: API Key will take precedence)',
      });
    });
  });

  describe('OAuth enablement persistence', () => {
    it('@given OAuth enablement toggled @when checking status later @then reflects saved state', async () => {
      // Given: OAuth can be enabled and status retrieved
      const mockIsEnabled = vi.fn().mockReturnValue(false);
      const mockToggleOAuth = vi.fn().mockResolvedValue(true);
      const mockGetHigherPriority = vi.fn().mockResolvedValue(null);
      (mockOAuthManager.isOAuthEnabled as unknown) = mockIsEnabled;
      (mockOAuthManager.toggleOAuthEnabled as unknown) = mockToggleOAuth;
      (mockOAuthManager.getHigherPriorityAuth as unknown) =
        mockGetHigherPriority;

      // When: Enable OAuth for provider
      await executor.execute(mockContext, 'gemini enable');

      // Then: OAuth manager should save the enabled state
      expect(mockToggleOAuth).toHaveBeenCalledWith('gemini');

      // And: Status should reflect the change
      const mockGetAuthStatus = vi.fn().mockResolvedValue([
        {
          provider: 'gemini',
          authenticated: false,
          authType: 'none',
          oauthEnabled: true,
        },
      ]);
      (mockOAuthManager.getAuthStatus as unknown) = mockGetAuthStatus;

      const result = await executor.getAuthStatus();
      expect(result).toEqual(['[✗] gemini: not authenticated [OAuth enabled]']);
    });
  });

  describe('Status display with enablement indicators', () => {
    it('@given OAuth enabled providers @when getting auth status @then displays enablement status', async () => {
      // Given: Mock auth status response with OAuth enablement
      const mockGetAuthStatus = vi.fn().mockResolvedValue([
        {
          provider: 'gemini',
          authenticated: true,
          authType: 'oauth',
          oauthEnabled: true,
          expiresIn: 3600,
        },
        {
          provider: 'qwen',
          authenticated: false,
          authType: 'none',
          oauthEnabled: false,
        },
      ]);
      (mockOAuthManager.getAuthStatus as unknown) = mockGetAuthStatus;

      // When: Get auth status
      const result = await executor.getAuthStatus();

      // Then: Should return formatted status indicators with enablement info
      expect(result).toEqual([
        '[✓] gemini: oauth (expires in 60m) [OAuth enabled]',
        '[✗] qwen: not authenticated [OAuth disabled]',
      ]);
    });
  });

  describe('Error handling patterns', () => {
    it('@given toggle fails @when OAuth enablement attempted @then handles error gracefully', async () => {
      // Given: OAuth manager will fail
      const mockIsEnabled = vi.fn().mockReturnValue(false);
      const mockToggleOAuth = vi
        .fn()
        .mockRejectedValue(new Error('Toggle failed'));
      const mockGetHigherPriority = vi.fn().mockResolvedValue(null);
      (mockOAuthManager.isOAuthEnabled as unknown) = mockIsEnabled;
      (mockOAuthManager.toggleOAuthEnabled as unknown) = mockToggleOAuth;
      (mockOAuthManager.getHigherPriorityAuth as unknown) =
        mockGetHigherPriority;

      // When: User attempts OAuth enable
      const result = await executor.execute(mockContext, 'gemini enable');

      // Then: Should return error message
      expect(result).toEqual({
        type: 'message',
        messageType: 'error',
        content: 'Failed to enable OAuth for gemini: Toggle failed',
      });
    });

    it('@given storage error @when OAuth enablement disable attempted @then provides user-friendly message', async () => {
      // Given: OAuth manager will fail with storage error
      const mockIsEnabled = vi.fn().mockReturnValue(true);
      const mockToggleOAuth = vi
        .fn()
        .mockRejectedValue(new Error('Cannot save configuration'));
      const mockGetHigherPriority = vi.fn().mockResolvedValue(null);
      (mockOAuthManager.isOAuthEnabled as unknown) = mockIsEnabled;
      (mockOAuthManager.toggleOAuthEnabled as unknown) = mockToggleOAuth;
      (mockOAuthManager.getHigherPriorityAuth as unknown) =
        mockGetHigherPriority;

      // When: User attempts OAuth disable
      const result = await executor.execute(mockContext, 'qwen disable');

      // Then: Should return user-friendly error message
      expect(result).toEqual({
        type: 'message',
        messageType: 'error',
        content: 'Failed to disable OAuth for qwen: Cannot save configuration',
      });
    });
  });

  describe('Command interface compliance', () => {
    it('@given auth command @when checking properties @then has correct OAuth description', async () => {
      // Import the actual command to test its properties
      const { authCommand } = await import('./authCommand.js');
      expect(authCommand.name).toBe('auth');
      expect(authCommand.description).toBe(
<<<<<<< HEAD
        'toggle OAuth enablement for providers (gemini, qwen, anthropic, codex)',
=======
        'Manage OAuth authentication for providers',
>>>>>>> 7f7c4355
      );
    });
  });
});<|MERGE_RESOLUTION|>--- conflicted
+++ resolved
@@ -501,11 +501,7 @@
       const { authCommand } = await import('./authCommand.js');
       expect(authCommand.name).toBe('auth');
       expect(authCommand.description).toBe(
-<<<<<<< HEAD
-        'toggle OAuth enablement for providers (gemini, qwen, anthropic, codex)',
-=======
         'Manage OAuth authentication for providers',
->>>>>>> 7f7c4355
       );
     });
   });
