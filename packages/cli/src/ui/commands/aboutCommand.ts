/**
 * @license
 * Copyright 2025 Vybestack LLC
 * SPDX-License-Identifier: Apache-2.0
 */

import { getCliVersion } from '../../utils/version.js';
import { CommandKind, SlashCommand } from './types.js';
import process from 'node:process';
import { MessageType, type HistoryItemAbout } from '../types.js';
import { getRuntimeApi } from '../contexts/RuntimeContext.js';

export const aboutCommand: SlashCommand = {
  name: 'about',
  description: 'show version info',
  kind: CommandKind.BUILT_IN,
  action: async (context) => {
    const osVersion = process.platform;
    let sandboxEnv = 'no sandbox';
    if (process.env.SANDBOX && process.env.SANDBOX !== 'sandbox-exec') {
      sandboxEnv = process.env.SANDBOX;
    } else if (process.env.SANDBOX === 'sandbox-exec') {
      sandboxEnv = `sandbox-exec (${
        process.env.SEATBELT_PROFILE || 'unknown'
      })`;
    }
    // Determine the currently selected model. Prefer the active provider's
    // model as the source of truth because it is guaranteed to be up-to-date
    // when users switch models via the /model or /provider commands.
<<<<<<< HEAD
    const runtime = getRuntimeApi();
    const providerStatus = runtime.getActiveProviderStatus();
    const modelVersion = providerStatus.providerName
      ? `${providerStatus.providerName}:${providerStatus.modelName ?? 'Unknown'}`
      : (providerStatus.modelName ?? 'Unknown');
=======
    let modelVersion = 'Unknown';
    let provider = 'Unknown';
    let baseURL = '';
    try {
      // Dynamically import to avoid a hard dependency for tests that mock the
      // provider manager.
      const { getProviderManager } = await import(
        '../../providers/providerManagerInstance.js'
      );
      const providerManager = getProviderManager();
      const activeProvider = providerManager.getActiveProvider();
      if (activeProvider) {
        const providerName = providerManager.getActiveProviderName();
        const providerImplementation = providerManager.getProviderByName(
          providerName!,
        );
        if (providerImplementation) {
          provider = providerImplementation.name;
          // Try to get baseURL from provider fallback to empty string
          try {
            // Unwrap the provider if it's wrapped
            let finalProvider: unknown = providerImplementation;
            if (
              'wrappedProvider' in providerImplementation &&
              providerImplementation.wrappedProvider
            ) {
              finalProvider = providerImplementation.wrappedProvider;
            }
            // Try to call getBaseURL if available, using proper type checking
            const providerWithGetBaseURL = finalProvider as {
              getBaseURL?: () => string | undefined;
            };
            if (
              providerWithGetBaseURL &&
              typeof providerWithGetBaseURL.getBaseURL === 'function'
            ) {
              baseURL = providerWithGetBaseURL.getBaseURL?.() ?? '';
            } else {
              baseURL = '';
            }
          } catch {
            baseURL = '';
          }
        }
        const currentModel = activeProvider.getCurrentModel
          ? activeProvider.getCurrentModel()
          : context.services.config?.getModel() || 'Unknown';
        modelVersion = providerName
          ? `${providerName}:${currentModel}`
          : currentModel;
      }
    } catch {
      // Fallback to config if the provider manager cannot be resolved (e.g. in
      // unit tests).
      modelVersion = context.services.config?.getModel() || 'Unknown';
    }
>>>>>>> e170bc6e

    const cliVersion = await getCliVersion();
    const selectedAuthType =
      context.services.settings.merged.selectedAuthType || '';
    const gcpProject = process.env.GOOGLE_CLOUD_PROJECT || '';
    const ideClient =
      (context.services.config?.getIdeMode() &&
        context.services.config?.getIdeClient()?.getDetectedIdeDisplayName()) ||
      '';

    // Determine keyfile path and key status for the active provider (if any)
    const keyfilePath =
      (runtime.getEphemeralSetting('auth-keyfile') as string) || '';
    const keyStatus = '';

    const aboutItem: Omit<HistoryItemAbout, 'id'> = {
      type: MessageType.ABOUT,
      cliVersion,
      osVersion,
      sandboxEnv,
      modelVersion,
      selectedAuthType,
      gcpProject,
      keyfile: keyfilePath,
      key: keyStatus,
      ideClient,
      provider,
      baseURL,
    };

    context.ui.addItem(aboutItem, Date.now());
  },
};<|MERGE_RESOLUTION|>--- conflicted
+++ resolved
@@ -27,70 +27,11 @@
     // Determine the currently selected model. Prefer the active provider's
     // model as the source of truth because it is guaranteed to be up-to-date
     // when users switch models via the /model or /provider commands.
-<<<<<<< HEAD
     const runtime = getRuntimeApi();
     const providerStatus = runtime.getActiveProviderStatus();
     const modelVersion = providerStatus.providerName
       ? `${providerStatus.providerName}:${providerStatus.modelName ?? 'Unknown'}`
       : (providerStatus.modelName ?? 'Unknown');
-=======
-    let modelVersion = 'Unknown';
-    let provider = 'Unknown';
-    let baseURL = '';
-    try {
-      // Dynamically import to avoid a hard dependency for tests that mock the
-      // provider manager.
-      const { getProviderManager } = await import(
-        '../../providers/providerManagerInstance.js'
-      );
-      const providerManager = getProviderManager();
-      const activeProvider = providerManager.getActiveProvider();
-      if (activeProvider) {
-        const providerName = providerManager.getActiveProviderName();
-        const providerImplementation = providerManager.getProviderByName(
-          providerName!,
-        );
-        if (providerImplementation) {
-          provider = providerImplementation.name;
-          // Try to get baseURL from provider fallback to empty string
-          try {
-            // Unwrap the provider if it's wrapped
-            let finalProvider: unknown = providerImplementation;
-            if (
-              'wrappedProvider' in providerImplementation &&
-              providerImplementation.wrappedProvider
-            ) {
-              finalProvider = providerImplementation.wrappedProvider;
-            }
-            // Try to call getBaseURL if available, using proper type checking
-            const providerWithGetBaseURL = finalProvider as {
-              getBaseURL?: () => string | undefined;
-            };
-            if (
-              providerWithGetBaseURL &&
-              typeof providerWithGetBaseURL.getBaseURL === 'function'
-            ) {
-              baseURL = providerWithGetBaseURL.getBaseURL?.() ?? '';
-            } else {
-              baseURL = '';
-            }
-          } catch {
-            baseURL = '';
-          }
-        }
-        const currentModel = activeProvider.getCurrentModel
-          ? activeProvider.getCurrentModel()
-          : context.services.config?.getModel() || 'Unknown';
-        modelVersion = providerName
-          ? `${providerName}:${currentModel}`
-          : currentModel;
-      }
-    } catch {
-      // Fallback to config if the provider manager cannot be resolved (e.g. in
-      // unit tests).
-      modelVersion = context.services.config?.getModel() || 'Unknown';
-    }
->>>>>>> e170bc6e
 
     const cliVersion = await getCliVersion();
     const selectedAuthType =
@@ -105,6 +46,10 @@
     const keyfilePath =
       (runtime.getEphemeralSetting('auth-keyfile') as string) || '';
     const keyStatus = '';
+
+    // Get provider details from runtime
+    const provider = providerStatus.providerName || 'Unknown';
+    const baseURL = providerStatus.baseURL || '';
 
     const aboutItem: Omit<HistoryItemAbout, 'id'> = {
       type: MessageType.ABOUT,
