--- conflicted
+++ resolved
@@ -6,13 +6,8 @@
 │  Session Stats                                                                                   │
 │                                                                                                  │
 │  Interaction Summary                                                                             │
-<<<<<<< HEAD
-│  Session ID:                                                                                     │
-│  Tool Calls:                 1 ( 1  0 )                                                          │
-=======
 │  Session ID:                 test-session-id                                                     │
 │  Tool Calls:                 1 ( ✓ 1 x 0 )                                                       │
->>>>>>> eab05a51
 │  Success Rate:               100.0%                                                              │
 │  Code Changes:               +42 -18                                                             │
 │                                                                                                  │
@@ -22,12 +17,6 @@
 │    » API Time:               0s (0.0%)                                                           │
 │    » Tool Time:              100ms (100.0%)                                                      │
 │                                                                                                  │
-│  Token Tracking                                                                                  │
-│  Tokens Per Minute:          0                                                                   │
-│  Throttle Wait Time:         0ms                                                                 │
-│    » Session Token Usage: Session Tokens - Input: 0, Output: 0, Cache: 0, Tool: 0, Thought: 0,   │
-│                           Total: 0                                                               │
-│                                                                                                  │
 │                                                                                                  │
 ╰──────────────────────────────────────────────────────────────────────────────────────────────────╯"
 `;
@@ -38,13 +27,8 @@
 │  Session Stats                                                                                   │
 │                                                                                                  │
 │  Interaction Summary                                                                             │
-<<<<<<< HEAD
-│  Session ID:                                                                                     │
-│  Tool Calls:                 1 ( 1  0 )                                                          │
-=======
 │  Session ID:                 test-session-id                                                     │
 │  Tool Calls:                 1 ( ✓ 1 x 0 )                                                       │
->>>>>>> eab05a51
 │  Success Rate:               100.0%                                                              │
 │                                                                                                  │
 │  Performance                                                                                     │
@@ -53,12 +37,6 @@
 │    » API Time:               0s (0.0%)                                                           │
 │    » Tool Time:              100ms (100.0%)                                                      │
 │                                                                                                  │
-│  Token Tracking                                                                                  │
-│  Tokens Per Minute:          0                                                                   │
-│  Throttle Wait Time:         0ms                                                                 │
-│    » Session Token Usage: Session Tokens - Input: 0, Output: 0, Cache: 0, Tool: 0, Thought: 0,   │
-│                           Total: 0                                                               │
-│                                                                                                  │
 │                                                                                                  │
 ╰──────────────────────────────────────────────────────────────────────────────────────────────────╯"
 `;
@@ -69,13 +47,8 @@
 │  Session Stats                                                                                   │
 │                                                                                                  │
 │  Interaction Summary                                                                             │
-<<<<<<< HEAD
-│  Session ID:                                                                                     │
-│  Tool Calls:                 10 ( 10  0 )                                                        │
-=======
 │  Session ID:                 test-session-id                                                     │
 │  Tool Calls:                 10 ( ✓ 10 x 0 )                                                     │
->>>>>>> eab05a51
 │  Success Rate:               100.0%                                                              │
 │                                                                                                  │
 │  Performance                                                                                     │
@@ -84,12 +57,6 @@
 │    » API Time:               0s (0.0%)                                                           │
 │    » Tool Time:              0s (0.0%)                                                           │
 │                                                                                                  │
-│  Token Tracking                                                                                  │
-│  Tokens Per Minute:          0                                                                   │
-│  Throttle Wait Time:         0ms                                                                 │
-│    » Session Token Usage: Session Tokens - Input: 0, Output: 0, Cache: 0, Tool: 0, Thought: 0,   │
-│                           Total: 0                                                               │
-│                                                                                                  │
 │                                                                                                  │
 ╰──────────────────────────────────────────────────────────────────────────────────────────────────╯"
 `;
@@ -100,13 +67,8 @@
 │  Session Stats                                                                                   │
 │                                                                                                  │
 │  Interaction Summary                                                                             │
-<<<<<<< HEAD
-│  Session ID:                                                                                     │
-│  Tool Calls:                 10 ( 5  5 )                                                         │
-=======
 │  Session ID:                 test-session-id                                                     │
 │  Tool Calls:                 10 ( ✓ 5 x 5 )                                                      │
->>>>>>> eab05a51
 │  Success Rate:               50.0%                                                               │
 │                                                                                                  │
 │  Performance                                                                                     │
@@ -115,12 +77,6 @@
 │    » API Time:               0s (0.0%)                                                           │
 │    » Tool Time:              0s (0.0%)                                                           │
 │                                                                                                  │
-│  Token Tracking                                                                                  │
-│  Tokens Per Minute:          0                                                                   │
-│  Throttle Wait Time:         0ms                                                                 │
-│    » Session Token Usage: Session Tokens - Input: 0, Output: 0, Cache: 0, Tool: 0, Thought: 0,   │
-│                           Total: 0                                                               │
-│                                                                                                  │
 │                                                                                                  │
 ╰──────────────────────────────────────────────────────────────────────────────────────────────────╯"
 `;
@@ -131,13 +87,8 @@
 │  Session Stats                                                                                   │
 │                                                                                                  │
 │  Interaction Summary                                                                             │
-<<<<<<< HEAD
-│  Session ID:                                                                                     │
-│  Tool Calls:                 10 ( 9  1 )                                                         │
-=======
 │  Session ID:                 test-session-id                                                     │
 │  Tool Calls:                 10 ( ✓ 9 x 1 )                                                      │
->>>>>>> eab05a51
 │  Success Rate:               90.0%                                                               │
 │                                                                                                  │
 │  Performance                                                                                     │
@@ -145,12 +96,6 @@
 │  Agent Active:               0s                                                                  │
 │    » API Time:               0s (0.0%)                                                           │
 │    » Tool Time:              0s (0.0%)                                                           │
-│                                                                                                  │
-│  Token Tracking                                                                                  │
-│  Tokens Per Minute:          0                                                                   │
-│  Throttle Wait Time:         0ms                                                                 │
-│    » Session Token Usage: Session Tokens - Input: 0, Output: 0, Cache: 0, Tool: 0, Thought: 0,   │
-│                           Total: 0                                                               │
 │                                                                                                  │
 │                                                                                                  │
 ╰──────────────────────────────────────────────────────────────────────────────────────────────────╯"
@@ -166,12 +111,6 @@
 │  Agent Active:               100ms                                                               │
 │    » API Time:               100ms (100.0%)                                                      │
 │    » Tool Time:              0s (0.0%)                                                           │
-│                                                                                                  │
-│  Token Tracking                                                                                  │
-│  Tokens Per Minute:          0                                                                   │
-│  Throttle Wait Time:         0ms                                                                 │
-│    » Session Token Usage: Session Tokens - Input: 0, Output: 0, Cache: 0, Tool: 0, Thought: 0,   │
-│                           Total: 0                                                               │
 │                                                                                                  │
 │                                                                                                  │
 │  Model Usage                  Reqs   Input Tokens  Output Tokens                                 │
@@ -187,13 +126,8 @@
 │  Session Stats                                                                                   │
 │                                                                                                  │
 │  Interaction Summary                                                                             │
-<<<<<<< HEAD
-│  Session ID:                                                                                     │
-│  Tool Calls:                 2 ( 1  1 )                                                          │
-=======
 │  Session ID:                 test-session-id                                                     │
 │  Tool Calls:                 2 ( ✓ 1 x 1 )                                                       │
->>>>>>> eab05a51
 │  Success Rate:               50.0%                                                               │
 │                                                                                                  │
 │  Performance                                                                                     │
@@ -202,12 +136,6 @@
 │    » API Time:               0s (0.0%)                                                           │
 │    » Tool Time:              123ms (100.0%)                                                      │
 │                                                                                                  │
-│  Token Tracking                                                                                  │
-│  Tokens Per Minute:          0                                                                   │
-│  Throttle Wait Time:         0ms                                                                 │
-│    » Session Token Usage: Session Tokens - Input: 0, Output: 0, Cache: 0, Tool: 0, Thought: 0,   │
-│                           Total: 0                                                               │
-│                                                                                                  │
 │                                                                                                  │
 ╰──────────────────────────────────────────────────────────────────────────────────────────────────╯"
 `;
@@ -223,12 +151,6 @@
 │    » API Time:               0s (0.0%)                                                           │
 │    » Tool Time:              0s (0.0%)                                                           │
 │                                                                                                  │
-│  Token Tracking                                                                                  │
-│  Tokens Per Minute:          0                                                                   │
-│  Throttle Wait Time:         0ms                                                                 │
-│    » Session Token Usage: Session Tokens - Input: 0, Output: 0, Cache: 0, Tool: 0, Thought: 0,   │
-│                           Total: 0                                                               │
-│                                                                                                  │
 │                                                                                                  │
 ╰──────────────────────────────────────────────────────────────────────────────────────────────────╯"
 `;
@@ -243,12 +165,6 @@
 │  Agent Active:               0s                                                                  │
 │    » API Time:               0s (0.0%)                                                           │
 │    » Tool Time:              0s (0.0%)                                                           │
-│                                                                                                  │
-│  Token Tracking                                                                                  │
-│  Tokens Per Minute:          0                                                                   │
-│  Throttle Wait Time:         0ms                                                                 │
-│    » Session Token Usage: Session Tokens - Input: 0, Output: 0, Cache: 0, Tool: 0, Thought: 0,   │
-│                           Total: 0                                                               │
 │                                                                                                  │
 │                                                                                                  │
 ╰──────────────────────────────────────────────────────────────────────────────────────────────────╯"
@@ -264,12 +180,6 @@
 │  Agent Active:               19.5s                                                               │
 │    » API Time:               19.5s (100.0%)                                                      │
 │    » Tool Time:              0s (0.0%)                                                           │
-│                                                                                                  │
-│  Token Tracking                                                                                  │
-│  Tokens Per Minute:          0                                                                   │
-│  Throttle Wait Time:         0ms                                                                 │
-│    » Session Token Usage: Session Tokens - Input: 0, Output: 0, Cache: 0, Tool: 0, Thought: 0,   │
-│                           Total: 0                                                               │
 │                                                                                                  │
 │                                                                                                  │
 │  Model Usage                  Reqs   Input Tokens  Output Tokens                                 │
@@ -290,13 +200,8 @@
 │  Session Stats                                                                                   │
 │                                                                                                  │
 │  Interaction Summary                                                                             │
-<<<<<<< HEAD
-│  Session ID:                                                                                     │
-│  Tool Calls:                 2 ( 1  1 )                                                          │
-=======
 │  Session ID:                 test-session-id                                                     │
 │  Tool Calls:                 2 ( ✓ 1 x 1 )                                                       │
->>>>>>> eab05a51
 │  Success Rate:               50.0%                                                               │
 │  User Agreement:             100.0% (1 reviewed)                                                 │
 │                                                                                                  │
@@ -306,12 +211,6 @@
 │    » API Time:               100ms (44.8%)                                                       │
 │    » Tool Time:              123ms (55.2%)                                                       │
 │                                                                                                  │
-│  Token Tracking                                                                                  │
-│  Tokens Per Minute:          0                                                                   │
-│  Throttle Wait Time:         0ms                                                                 │
-│    » Session Token Usage: Session Tokens - Input: 0, Output: 0, Cache: 0, Tool: 0, Thought: 0,   │
-│                           Total: 0                                                               │
-│                                                                                                  │
 │                                                                                                  │
 │  Model Usage                  Reqs   Input Tokens  Output Tokens                                 │
 │  ───────────────────────────────────────────────────────────────                                 │
@@ -335,12 +234,6 @@
 │    » API Time:               0s (0.0%)                                                           │
 │    » Tool Time:              0s (0.0%)                                                           │
 │                                                                                                  │
-│  Token Tracking                                                                                  │
-│  Tokens Per Minute:          0                                                                   │
-│  Throttle Wait Time:         0ms                                                                 │
-│    » Session Token Usage: Session Tokens - Input: 0, Output: 0, Cache: 0, Tool: 0, Thought: 0,   │
-│                           Total: 0                                                               │
-│                                                                                                  │
 │                                                                                                  │
 ╰──────────────────────────────────────────────────────────────────────────────────────────────────╯"
 `;