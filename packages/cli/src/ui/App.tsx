--- conflicted
+++ resolved
@@ -48,12 +48,8 @@
 import { DetailedMessagesDisplay } from './components/DetailedMessagesDisplay.js';
 import { HistoryItemDisplay } from './components/HistoryItemDisplay.js';
 import { ContextSummaryDisplay } from './components/ContextSummaryDisplay.js';
-<<<<<<< HEAD
+import { IDEContextDetailDisplay } from './components/IDEContextDetailDisplay.js';
 // useHistory is now managed by SessionController
-=======
-import { IDEContextDetailDisplay } from './components/IDEContextDetailDisplay.js';
-import { useHistory } from './hooks/useHistoryManager.js';
->>>>>>> 3a224d49
 import process from 'node:process';
 import {
   type Config,
@@ -61,14 +57,10 @@
   ApprovalMode,
   isEditorAvailable,
   EditorType,
-<<<<<<< HEAD
-  type ActiveFile,
-=======
+  type OpenFiles,
   FlashFallbackEvent,
   logFlashFallback,
   AuthType,
-  type OpenFiles,
->>>>>>> 3a224d49
   ideContext,
 } from '@vybestack/llxprt-code-core';
 import { validateAuthMethod } from '../config/auth.js';
@@ -229,18 +221,10 @@
   const ctrlCTimerRef = useRef<NodeJS.Timeout | null>(null);
   const [ctrlDPressedOnce, setCtrlDPressedOnce] = useState(false);
   const ctrlDTimerRef = useRef<NodeJS.Timeout | null>(null);
-<<<<<<< HEAD
   const showPrivacyNotice = appState.openDialogs.privacy;
   // modelSwitchedFromQuotaError and userTier are now in sessionState
-  const [activeFile, setActiveFile] = useState<ActiveFile | undefined>();
-=======
-  const [constrainHeight, setConstrainHeight] = useState<boolean>(true);
-  const [showPrivacyNotice, setShowPrivacyNotice] = useState<boolean>(false);
-  const [modelSwitchedFromQuotaError, setModelSwitchedFromQuotaError] =
-    useState<boolean>(false);
-  const [userTier, setUserTier] = useState<UserTierId | undefined>(undefined);
+  const [activeFile, setActiveFile] = useState<string | undefined>();
   const [openFiles, setOpenFiles] = useState<OpenFiles | undefined>();
->>>>>>> 3a224d49
 
   useEffect(() => {
     const unsubscribe = ideContext.subscribeToOpenFiles(setOpenFiles);
@@ -314,24 +298,13 @@
     }
   }, [settings.merged.selectedAuthType, openAuthDialog, appDispatch]);
 
-<<<<<<< HEAD
   // User tier sync is now handled by SessionController
-=======
-  // Sync user tier from config when authentication changes
-  useEffect(() => {
-    // Only sync when not currently authenticating
-    if (!isAuthenticating) {
-      setUserTier(config.getGeminiClient()?.getUserTier());
-    }
-  }, [config, isAuthenticating]);
->>>>>>> 3a224d49
 
   const {
     isEditorDialogOpen,
     openEditorDialog,
     handleEditorSelect,
     exitEditorDialog,
-<<<<<<< HEAD
   } = useEditorSettings(settings, appState, addItemViaDispatch);
 
   const providerModelDialog = useProviderModelDialog({
@@ -346,69 +319,6 @@
     },
     appState,
   });
-=======
-  } = useEditorSettings(settings, setEditorError, addItem);
-
-  const toggleCorgiMode = useCallback(() => {
-    setCorgiMode((prev) => !prev);
-  }, []);
-
-  const performMemoryRefresh = useCallback(async () => {
-    addItem(
-      {
-        type: MessageType.INFO,
-        text: 'Refreshing hierarchical memory (GEMINI.md or other context files)...',
-      },
-      Date.now(),
-    );
-    try {
-      const { memoryContent, fileCount } = await loadHierarchicalGeminiMemory(
-        process.cwd(),
-        config.getDebugMode(),
-        config.getFileService(),
-        settings.merged,
-        config.getExtensionContextFilePaths(),
-        config.getFileFilteringOptions(),
-      );
-
-      config.setUserMemory(memoryContent);
-      config.setGeminiMdFileCount(fileCount);
-      setGeminiMdFileCount(fileCount);
-
-      addItem(
-        {
-          type: MessageType.INFO,
-          text: `Memory refreshed successfully. ${memoryContent.length > 0 ? `Loaded ${memoryContent.length} characters from ${fileCount} file(s).` : 'No memory content found.'}`,
-        },
-        Date.now(),
-      );
-      if (config.getDebugMode()) {
-        console.log(
-          `[DEBUG] Refreshed memory content in config: ${memoryContent.substring(0, 200)}...`,
-        );
-      }
-    } catch (error) {
-      const errorMessage = getErrorMessage(error);
-      addItem(
-        {
-          type: MessageType.ERROR,
-          text: `Error refreshing memory: ${errorMessage}`,
-        },
-        Date.now(),
-      );
-      console.error('Error refreshing memory:', error);
-    }
-  }, [config, addItem, settings.merged]);
-
-  // Watch for model changes (e.g., from Flash fallback)
-  useEffect(() => {
-    const checkModelChange = () => {
-      const configModel = config.getModel();
-      if (configModel !== currentModel) {
-        setCurrentModel(configModel);
-      }
-    };
->>>>>>> 3a224d49
 
   const handleClearScreen = useCallback(() => {
     clearItems();
@@ -433,67 +343,7 @@
     onClear: handleClearScreen,
   });
 
-<<<<<<< HEAD
   // checkPaymentModeChange is now provided by SessionController
-=======
-  // Set up Flash fallback handler
-  useEffect(() => {
-    const flashFallbackHandler = async (
-      currentModel: string,
-      fallbackModel: string,
-      error?: unknown,
-    ): Promise<boolean> => {
-      let message: string;
-
-      if (
-        config.getContentGeneratorConfig().authType ===
-        AuthType.LOGIN_WITH_GOOGLE
-      ) {
-        // Use actual user tier if available; otherwise, default to FREE tier behavior (safe default)
-        const isPaidTier =
-          userTier === UserTierId.LEGACY || userTier === UserTierId.STANDARD;
-
-        // Check if this is a Pro quota exceeded error
-        if (error && isProQuotaExceededError(error)) {
-          if (isPaidTier) {
-            message = `⚡ You have reached your daily ${currentModel} quota limit.
-⚡ Automatically switching from ${currentModel} to ${fallbackModel} for the remainder of this session.
-⚡ To continue accessing the ${currentModel} model today, consider using /auth to switch to using a paid API key from AI Studio at https://aistudio.google.com/apikey`;
-          } else {
-            message = `⚡ You have reached your daily ${currentModel} quota limit.
-⚡ Automatically switching from ${currentModel} to ${fallbackModel} for the remainder of this session.
-⚡ To increase your limits, upgrade to a Gemini Code Assist Standard or Enterprise plan with higher limits at https://goo.gle/set-up-gemini-code-assist
-⚡ Or you can utilize a Gemini API Key. See: https://goo.gle/gemini-cli-docs-auth#gemini-api-key
-⚡ You can switch authentication methods by typing /auth`;
-          }
-        } else if (error && isGenericQuotaExceededError(error)) {
-          if (isPaidTier) {
-            message = `⚡ You have reached your daily quota limit.
-⚡ Automatically switching from ${currentModel} to ${fallbackModel} for the remainder of this session.
-⚡ To continue accessing the ${currentModel} model today, consider using /auth to switch to using a paid API key from AI Studio at https://aistudio.google.com/apikey`;
-          } else {
-            message = `⚡ You have reached your daily quota limit.
-⚡ Automatically switching from ${currentModel} to ${fallbackModel} for the remainder of this session.
-⚡ To increase your limits, upgrade to a Gemini Code Assist Standard or Enterprise plan with higher limits at https://goo.gle/set-up-gemini-code-assist
-⚡ Or you can utilize a Gemini API Key. See: https://goo.gle/gemini-cli-docs-auth#gemini-api-key
-⚡ You can switch authentication methods by typing /auth`;
-          }
-        } else {
-          if (isPaidTier) {
-            // Default fallback message for other cases (like consecutive 429s)
-            message = `⚡ Automatically switching from ${currentModel} to ${fallbackModel} for faster responses for the remainder of this session.
-⚡ Possible reasons for this are that you have received multiple consecutive capacity errors or you have reached your daily ${currentModel} quota limit
-⚡ To continue accessing the ${currentModel} model today, consider using /auth to switch to using a paid API key from AI Studio at https://aistudio.google.com/apikey`;
-          } else {
-            // Default fallback message for other cases (like consecutive 429s)
-            message = `⚡ Automatically switching from ${currentModel} to ${fallbackModel} for faster responses for the remainder of this session.
-⚡ Possible reasons for this are that you have received multiple consecutive capacity errors or you have reached your daily ${currentModel} quota limit
-⚡ To increase your limits, upgrade to a Gemini Code Assist Standard or Enterprise plan with higher limits at https://goo.gle/set-up-gemini-code-assist
-⚡ Or you can utilize a Gemini API Key. See: https://goo.gle/gemini-cli-docs-auth#gemini-api-key
-⚡ You can switch authentication methods by typing /auth`;
-          }
-        }
->>>>>>> 3a224d49
 
   // performMemoryRefresh is now provided by SessionController
 
@@ -1057,13 +907,9 @@
                     </Text>
                   ) : (
                     <ContextSummaryDisplay
-<<<<<<< HEAD
                       activeFile={activeFile}
+                      openFiles={openFiles}
                       llxprtMdFileCount={llxprtMdFileCount}
-=======
-                      openFiles={openFiles}
-                      geminiMdFileCount={geminiMdFileCount}
->>>>>>> 3a224d49
                       contextFileNames={contextFileNames}
                       mcpServers={config.getMcpServers()}
                       blockedMcpServers={config.getBlockedMcpServers()}
