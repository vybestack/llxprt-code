/**
 * @license
 * Copyright 2025 Vybestack LLC
 * SPDX-License-Identifier: Apache-2.0
 */

import { useReducer } from 'react';
import type { Config } from '@vybestack/llxprt-code-core';
import { LoadedSettings } from '../config/settings.js';
import { KeypressProvider } from './contexts/KeypressContext.js';
import { SessionStatsProvider } from './contexts/SessionContext.js';
import { VimModeProvider } from './contexts/VimModeContext.js';
import { ToolCallProvider } from './contexts/ToolCallProvider.js';
import { TodoProvider } from './contexts/TodoProvider.js';
import { RuntimeContextProvider } from './contexts/RuntimeContext.js';
import { OverflowProvider } from './contexts/OverflowContext.js';
import { AppDispatchProvider } from './contexts/AppDispatchContext.js';
import { useKittyKeyboardProtocol } from './hooks/useKittyKeyboardProtocol.js';
import { appReducer, initialAppState } from './reducers/appReducer.js';
import { AppContainer } from './AppContainer.js';

interface AppProps {
  config: Config;
  settings: LoadedSettings;
  startupWarnings?: string[];
  version: string;
}

/**
 * AppWrapper is the main entry point for the CLI UI.
 * It sets up the provider stack that wraps the AppContainer.
 *
 * Provider stack (outermost to innermost):
 * - KeypressProvider: Terminal keypress handling with Kitty/Vim support
 * - SessionStatsProvider: Session statistics tracking
 * - VimModeProvider: Vim mode state management
 * - ToolCallProvider: Tool call tracking
 * - TodoProvider: Todo list management
 * - RuntimeContextProvider: Runtime API access
 * - OverflowProvider: Overflow detection for UI
 * - AppDispatchProvider: App state dispatch
 * - AppContainer: Main UI container with UIState/UIActions contexts
 */
export const AppWrapper = (props: AppProps) => {
  const kittyProtocolStatus = useKittyKeyboardProtocol();
  return (
    <KeypressProvider
      kittyProtocolEnabled={kittyProtocolStatus.enabled}
      config={props.config}
      debugKeystrokeLogging={props.settings.merged.debugKeystrokeLogging}
    >
      <SessionStatsProvider>
        <VimModeProvider settings={props.settings}>
          <ToolCallProvider sessionId={props.config.getSessionId()}>
            <TodoProvider sessionId={props.config.getSessionId()}>
              <RuntimeContextProvider>
                <OverflowProvider>
                  <AppWithState {...props} />
                </OverflowProvider>
              </RuntimeContextProvider>
            </TodoProvider>
          </ToolCallProvider>
        </VimModeProvider>
      </SessionStatsProvider>
    </KeypressProvider>
  );
};

/**
 * AppWithState manages the app reducer state and wraps AppContainer.
 */
const AppWithState = (props: AppProps) => {
  const [appState, appDispatch] = useReducer(appReducer, initialAppState);

  return (
    <AppDispatchProvider value={appDispatch}>
      <AppContainer {...props} appState={appState} appDispatch={appDispatch} />
    </AppDispatchProvider>
  );
};

<<<<<<< HEAD
// Re-export for backwards compatibility
export { AppContainer } from './AppContainer.js';
=======
interface AppInternalProps extends AppProps {
  appState: AppState;
  appDispatch: React.Dispatch<AppAction>;
}

const App = (props: AppInternalProps) => {
  const {
    config,
    settings,
    startupWarnings = [],
    version,
    appState,
    appDispatch,
  } = props;
  const runtime = useRuntimeApi();
  const isFocused = useFocus();
  const { isNarrow } = useResponsive();
  useBracketedPaste();
  const [updateInfo, setUpdateInfo] = useState<UpdateObject | null>(null);
  const { stdout } = useStdout();
  const nightly = version.includes('nightly');
  const historyLimits = useMemo(
    () => ({
      maxItems:
        typeof settings.merged.historyMaxItems === 'number'
          ? settings.merged.historyMaxItems
          : DEFAULT_HISTORY_MAX_ITEMS,
      maxBytes:
        typeof settings.merged.historyMaxBytes === 'number'
          ? settings.merged.historyMaxBytes
          : DEFAULT_HISTORY_MAX_BYTES,
    }),
    [settings.merged.historyMaxItems, settings.merged.historyMaxBytes],
  );
  const { history, addItem, clearItems, loadHistory } =
    useHistory(historyLimits);
  const { updateTodos } = useTodoContext();
  const todoPauseController = useMemo(() => new TodoPausePreserver(), []);
  const registerTodoPause = useCallback(() => {
    todoPauseController.registerTodoPause();
  }, [todoPauseController]);

  const [idePromptAnswered, setIdePromptAnswered] = useState(false);
  const currentIDE = config.getIdeClient()?.getCurrentIde();
  useEffect(() => {
    const ideClient = config.getIdeClient();
    if (ideClient) {
      registerCleanup(() => ideClient.disconnect());
    }
  }, [config]);
  const shouldShowIdePrompt =
    currentIDE &&
    !config.getIdeMode() &&
    !settings.merged.hasSeenIdeIntegrationNudge &&
    !idePromptAnswered;

  useEffect(() => {
    const cleanup = setUpdateHandler(addItem, setUpdateInfo);

    // Attach addItem to OAuth providers for displaying auth URLs
    if (addItem) {
      const oauthManager = runtime.getCliOAuthManager();
      if (oauthManager) {
        const providersMap = (
          oauthManager as unknown as { providers?: Map<string, unknown> }
        ).providers;
        if (providersMap instanceof Map) {
          for (const provider of providersMap.values()) {
            const candidate = provider as {
              setAddItem?: (callback: typeof addItem) => void;
            };
            candidate.setAddItem?.(addItem);
          }
        }
      }
    }

    return cleanup;
  }, [addItem, runtime]);

  // Set global OAuth addItem callback for all OAuth flows
  useEffect(() => {
    (global as Record<string, unknown>).__oauth_add_item = addItem;
    globalOAuthUI.setAddItem(addItem);
    return () => {
      delete (global as Record<string, unknown>).__oauth_add_item;
      globalOAuthUI.clearAddItem();
    };
  }, [addItem]);

  const {
    consoleMessages,
    handleNewMessage,
    clearConsoleMessages: clearConsoleMessagesState,
  } = useConsoleMessages();

  useEffect(() => {
    const consolePatcher = new ConsolePatcher({
      onNewMessage: handleNewMessage,
      debugMode: config.getDebugMode(),
    });
    consolePatcher.patch();
    registerCleanup(consolePatcher.cleanup);
  }, [handleNewMessage, config]);

  const { stats: sessionStats, updateHistoryTokenCount } = useSessionStats();
  const historyTokenCleanupRef = useRef<(() => void) | null>(null);
  const lastHistoryServiceRef = useRef<unknown>(null);
  const lastPublishedHistoryTokensRef = useRef<number | null>(null);
  const tokenLogger = useMemo(
    () => new DebugLogger('llxprt:ui:tokentracking'),
    [],
  );

  // Set up history token count listener
  useEffect(() => {
    let intervalCleared = false;

    // Poll continuously to detect when the history service changes (e.g., after compression)
    const checkInterval = setInterval(() => {
      if (intervalCleared) return;

      const geminiClient = config.getGeminiClient();

      // Check if chat is initialized first
      if (geminiClient?.hasChatInitialized?.()) {
        const historyService = geminiClient.getHistoryService?.();

        if (!historyService && lastHistoryServiceRef.current === null) {
          tokenLogger.debug(() => 'No history service available yet');
        } else if (historyService) {
          // Always get the current token count even if not a new instance
          const currentTokens = historyService.getTotalTokens();
          if (
            currentTokens > 0 &&
            currentTokens !== lastPublishedHistoryTokensRef.current
          ) {
            lastPublishedHistoryTokensRef.current = currentTokens;
            updateHistoryTokenCount(currentTokens);
          }
        }

        // Check if we have a new history service instance (happens after compression)
        if (
          historyService &&
          historyService !== lastHistoryServiceRef.current
        ) {
          tokenLogger.debug(
            () => 'Found new history service, setting up listener',
          );

          // Clean up old listener if it exists
          if (historyTokenCleanupRef.current) {
            historyTokenCleanupRef.current();
            historyTokenCleanupRef.current = null;
          }

          // Store reference to current history service
          lastHistoryServiceRef.current = historyService;

          const handleTokensUpdated = (event: { totalTokens: number }) => {
            tokenLogger.debug(
              () =>
                `Received tokensUpdated event: totalTokens=${event.totalTokens}`,
            );
            if (event.totalTokens !== lastPublishedHistoryTokensRef.current) {
              lastPublishedHistoryTokensRef.current = event.totalTokens;
              updateHistoryTokenCount(event.totalTokens);
            }
          };

          historyService.on('tokensUpdated', handleTokensUpdated);

          // Initialize with current token count
          const currentTokens = historyService.getTotalTokens();
          tokenLogger.debug(() => `Initial token count: ${currentTokens}`);
          lastPublishedHistoryTokensRef.current = currentTokens;
          updateHistoryTokenCount(currentTokens);

          // Store cleanup function for later
          historyTokenCleanupRef.current = () => {
            historyService.off('tokensUpdated', handleTokensUpdated);
          };
        }
      }
    }, 100); // Check every 100ms

    return () => {
      clearInterval(checkInterval);
      intervalCleared = true;
      // Clean up the event listener if it was set up
      if (historyTokenCleanupRef.current) {
        historyTokenCleanupRef.current();
        historyTokenCleanupRef.current = null;
      }
      lastHistoryServiceRef.current = null;
      lastPublishedHistoryTokensRef.current = null;
    };
  }, [config, updateHistoryTokenCount, tokenLogger]);
  const [staticNeedsRefresh, setStaticNeedsRefresh] = useState(false);
  const [staticKey, setStaticKey] = useState(0);
  const refreshStatic = useCallback(() => {
    stdout.write(ansiEscapes.clearTerminal);
    setStaticKey((prev) => prev + 1);
  }, [setStaticKey, stdout]);
  useStaticHistoryRefresh(history, refreshStatic);

  const [llxprtMdFileCount, setLlxprtMdFileCount] = useState<number>(0);
  const [debugMessage, setDebugMessage] = useState<string>('');
  const [_themeError, _setThemeError] = useState<string | null>(null);
  const [authError, setAuthError] = useState<string | null>(null);
  const [_editorError, _setEditorError] = useState<string | null>(null);
  const [footerHeight, setFooterHeight] = useState<number>(0);

  // Token metrics state for live updates
  const [tokenMetrics, setTokenMetrics] = useState({
    tokensPerMinute: 0,
    throttleWaitTimeMs: 0,
    sessionTokenTotal: 0,
  });
  const tokenMetricsSnapshotRef = useRef<TokenMetricsSnapshot | null>(null);
  const [_corgiMode, setCorgiMode] = useState(false);
  const [_isTrustedFolderState, _setIsTrustedFolder] = useState(
    isWorkspaceTrusted(settings.merged),
  );
  const [currentModel, setCurrentModel] = useState(config.getModel());
  const [shellModeActive, setShellModeActive] = useState(false);
  const [showErrorDetails, setShowErrorDetails] = useState<boolean>(false);
  const [showToolDescriptions, setShowToolDescriptions] =
    useState<boolean>(false);
  const [showTodoPanel, setShowTodoPanel] = useState<boolean>(
    () => settings.merged.showTodoPanel ?? true,
  );

  const [ctrlCPressedOnce, setCtrlCPressedOnce] = useState(false);
  const [quittingMessages, setQuittingMessages] = useState<
    HistoryItem[] | null
  >(null);
  const ctrlCTimerRef = useRef<NodeJS.Timeout | null>(null);
  const [ctrlDPressedOnce, setCtrlDPressedOnce] = useState(false);
  const ctrlDTimerRef = useRef<NodeJS.Timeout | null>(null);
  const [constrainHeight, setConstrainHeight] = useState<boolean>(true);
  const [showPrivacyNotice, setShowPrivacyNotice] = useState<boolean>(false);
  const [ideContextState, setIdeContextState] = useState<
    IdeContext | undefined
  >();
  const [showEscapePrompt, setShowEscapePrompt] = useState(false);
  const [showIdeRestartPrompt, setShowIdeRestartPrompt] = useState(false);
  const [isProcessing, setIsProcessing] = useState<boolean>(false);
  const [providerModels, setProviderModels] = useState<IModel[]>([]);

  const {
    showWorkspaceMigrationDialog,
    workspaceExtensions,
    onWorkspaceMigrationDialogOpen,
    onWorkspaceMigrationDialogClose,
  } = useWorkspaceMigration(settings);

  useEffect(() => {
    const unsubscribe = ideContext.subscribeToIdeContext(setIdeContextState);
    // Set the initial value
    setIdeContextState(ideContext.getIdeContext());
    return unsubscribe;
  }, []);

  // Update todo panel visibility when settings change.
  useEffect(() => {
    setShowTodoPanel(settings.merged.showTodoPanel ?? true);
  }, [settings.merged.showTodoPanel]);

  // Update currentModel when settings change - get it from the SAME place as diagnostics
  useEffect(() => {
    const updateModel = async () => {
      const settingsService = getSettingsService();

      // Try to get from SettingsService first (same as diagnostics does)
      if (settingsService && settingsService.getDiagnosticsData) {
        try {
          const diagnosticsData = await settingsService.getDiagnosticsData();
          if (diagnosticsData && diagnosticsData.model) {
            setCurrentModel(diagnosticsData.model);
            return;
          }
        } catch (_error) {
          // Fall through to config
        }
      }

      // Otherwise use config (which is what diagnostics falls back to)
      setCurrentModel(config.getModel());
    };

    // Update immediately
    updateModel();

    // Also listen for any changes if SettingsService is available
    const settingsService = getSettingsService();
    if (settingsService) {
      settingsService.on('settings-changed', updateModel);
      return () => {
        settingsService.off('settings-changed', updateModel);
      };
    }

    return undefined;
  }, [config]);

  useEffect(() => {
    const openDebugConsole = () => {
      setShowErrorDetails(true);
      setConstrainHeight(false); // Make sure the user sees the full message.
    };
    appEvents.on(AppEvent.OpenDebugConsole, openDebugConsole);

    const logErrorHandler = (errorMessage: unknown) => {
      handleNewMessage({
        type: 'error',
        content: String(errorMessage),
        count: 1,
      });
    };
    appEvents.on(AppEvent.LogError, logErrorHandler);

    return () => {
      appEvents.off(AppEvent.OpenDebugConsole, openDebugConsole);
      appEvents.off(AppEvent.LogError, logErrorHandler);
    };
  }, [handleNewMessage]);

  const openPrivacyNotice = useCallback(() => {
    setShowPrivacyNotice(true);
  }, []);

  const handleEscapePromptChange = useCallback((showPrompt: boolean) => {
    setShowEscapePrompt(showPrompt);
  }, []);

  const initialPromptSubmitted = useRef(false);

  const errorCount = useMemo(
    () =>
      consoleMessages
        .filter((msg) => msg.type === 'error')
        .reduce((total, msg) => total + msg.count, 0),
    [consoleMessages],
  );

  const {
    isThemeDialogOpen,
    openThemeDialog,
    handleThemeSelect,
    handleThemeHighlight,
  } = useThemeCommand(settings, appState, addItem);

  const { isSettingsDialogOpen, openSettingsDialog, closeSettingsDialog } =
    useSettingsCommand();

  const { isFolderTrustDialogOpen, handleFolderTrustSelect, isRestarting } =
    useFolderTrust(settings, config);

  const { needsRestart: ideNeedsRestart } = useIdeTrustListener(config);
  useEffect(() => {
    if (ideNeedsRestart) {
      // IDE trust changed, force a restart.
      setShowIdeRestartPrompt(true);
    }
  }, [ideNeedsRestart]);

  useKeypress(
    (key) => {
      if (key.name === 'r' || key.name === 'R') {
        process.exit(0);
      }
    },
    { isActive: showIdeRestartPrompt },
  );

  const {
    isAuthDialogOpen,
    openAuthDialog,
    handleAuthSelect,
    isAuthenticating,
    cancelAuthentication,
  } = useAuthCommand(settings, appState, config);

  useEffect(() => {
    if (settings.merged.selectedAuthType && !settings.merged.useExternalAuth) {
      const error = validateAuthMethod(settings.merged.selectedAuthType);
      if (error) {
        setAuthError(error);
        // Don't automatically open auth dialog - user must use /auth command
      }
    }
  }, [
    settings.merged.selectedAuthType,
    settings.merged.useExternalAuth,
    setAuthError,
  ]);

  // Check for OAuth code needed flag
  useEffect(() => {
    const checkOAuthFlag = setInterval(() => {
      if ((global as Record<string, unknown>).__oauth_needs_code) {
        // Clear the flag
        (global as Record<string, unknown>).__oauth_needs_code = false;
        // Open the OAuth code dialog even while auth is in progress
        appDispatch({ type: 'OPEN_DIALOG', payload: 'oauthCode' });
      }
    }, 100); // Check every 100ms

    return () => clearInterval(checkOAuthFlag);
  }, [appDispatch]);

  const {
    isEditorDialogOpen,
    openEditorDialog,
    handleEditorSelect,
    exitEditorDialog,
  } = useEditorSettings(settings, appState, addItem);

  const {
    showDialog: isProviderDialogOpen,
    openDialog: openProviderDialog,
    handleSelect: handleProviderSelect,
    closeDialog: exitProviderDialog,
    providers: providerOptions,
    currentProvider: selectedProvider,
  } = useProviderDialog({
    addMessage: (msg) =>
      addItem(
        { type: msg.type as MessageType, text: msg.content },
        msg.timestamp.getTime(),
      ),
    appState,
    config,
  });

  const {
    showDialog: isProviderModelDialogOpen,
    openDialog: openProviderModelDialogRaw,
    handleSelect: handleProviderModelChange,
    closeDialog: exitProviderModelDialog,
  } = useProviderModelDialog({
    addMessage: (msg) =>
      addItem(
        { type: msg.type as MessageType, text: msg.content },
        msg.timestamp.getTime(),
      ),
    appState,
  });

  const openProviderModelDialog = useCallback(async () => {
    try {
      const models = await runtime.listAvailableModels();
      setProviderModels(models);
    } catch (e) {
      console.error('Failed to load models:', e);
      setProviderModels([]);
    }
    await openProviderModelDialogRaw();
  }, [openProviderModelDialogRaw, runtime]);

  // Watch for model changes from config
  useEffect(() => {
    const checkModelChange = () => {
      const configModel = config.getModel();
      const providerModel = runtime.getActiveModelName();
      const effectiveModel =
        providerModel && providerModel.trim() !== ''
          ? providerModel
          : configModel;

      if (effectiveModel !== currentModel) {
        console.debug(
          `[Model Update] Updating footer from ${currentModel} to ${effectiveModel}`,
        );
        setCurrentModel(effectiveModel);
      }
    };

    // Check immediately
    checkModelChange();

    // Check periodically (every 500ms)
    const interval = setInterval(checkModelChange, 500);

    return () => clearInterval(interval);
  }, [config, currentModel, runtime]); // Include currentModel in dependencies

  const toggleCorgiMode = useCallback(() => {
    setCorgiMode((prev) => !prev);
  }, []);

  const {
    showDialog: isLoadProfileDialogOpen,
    openDialog: openLoadProfileDialog,
    handleSelect: handleProfileSelect,
    closeDialog: exitLoadProfileDialog,
    profiles,
  } = useLoadProfileDialog({
    addMessage: (msg) =>
      addItem(
        { type: msg.type as MessageType, text: msg.content },
        msg.timestamp.getTime(),
      ),
    appState,
    config,
    settings,
  });

  const {
    showDialog: isToolsDialogOpen,
    openDialog: openToolsDialogRaw,
    closeDialog: exitToolsDialog,
    action: toolsDialogAction,
    availableTools: toolsDialogTools,
    disabledTools: toolsDialogDisabledTools,
    handleSelect: handleToolsSelect,
  } = useToolsDialog({
    addMessage: (msg) =>
      addItem(
        { type: msg.type as MessageType, text: msg.content },
        msg.timestamp.getTime(),
      ),
    appState,
    config,
  });

  const openToolsDialog = useCallback(
    (action: 'enable' | 'disable') => {
      openToolsDialogRaw(action);
    },
    [openToolsDialogRaw],
  );

  const performMemoryRefresh = useCallback(async () => {
    addItem(
      {
        type: MessageType.INFO,
        text: 'Refreshing hierarchical memory (LLXPRT.md or other context files)...',
      },
      Date.now(),
    );
    try {
      const { memoryContent, fileCount } = await loadHierarchicalLlxprtMemory(
        process.cwd(),
        settings.merged.loadMemoryFromIncludeDirectories
          ? config.getWorkspaceContext().getDirectories()
          : [],
        config.getDebugMode(),
        config.getFileService(),
        settings.merged,
        config.getExtensionContextFilePaths(),
        config.getFolderTrust(),
        settings.merged.memoryImportFormat || 'tree', // Use setting or default to 'tree'
        config.getFileFilteringOptions(),
      );

      config.setUserMemory(memoryContent);
      config.setLlxprtMdFileCount(fileCount);
      setLlxprtMdFileCount(fileCount);

      addItem(
        {
          type: MessageType.INFO,
          text: `Memory refreshed successfully. ${memoryContent.length > 0 ? `Loaded ${memoryContent.length} characters from ${fileCount} file(s).` : 'No memory content found.'}`,
        },
        Date.now(),
      );
      if (config.getDebugMode()) {
        console.log(
          `[DEBUG] Refreshed memory content in config: ${memoryContent.substring(0, 200)}...`,
        );
      }
    } catch (error) {
      const errorMessage = getErrorMessage(error);
      addItem(
        {
          type: MessageType.ERROR,
          text: `Error refreshing memory: ${errorMessage}`,
        },
        Date.now(),
      );
      console.error('Error refreshing memory:', error);
    }
  }, [config, addItem, settings.merged]);

  // Removed - consolidated into single useEffect above

  // Poll for token metrics updates
  useEffect(() => {
    const updateTokenMetrics = () => {
      const metrics = runtime.getActiveProviderMetrics();
      const usage = runtime.getSessionTokenUsage();

      if (
        !shouldUpdateTokenMetrics(
          tokenMetricsSnapshotRef.current,
          metrics,
          usage,
        )
      ) {
        return;
      }

      const snapshot = toTokenMetricsSnapshot(metrics, usage);
      tokenMetricsSnapshotRef.current = snapshot;

      setTokenMetrics({
        tokensPerMinute: snapshot.tokensPerMinute,
        throttleWaitTimeMs: snapshot.throttleWaitTimeMs,
        sessionTokenTotal: snapshot.sessionTokenTotal,
      });

      uiTelemetryService.setTokenTrackingMetrics({
        tokensPerMinute: snapshot.tokensPerMinute,
        throttleWaitTimeMs: snapshot.throttleWaitTimeMs,
        sessionTokenUsage: usage,
      });
    };

    // Update immediately
    updateTokenMetrics();

    // Poll every second to show live updates
    const interval = setInterval(updateTokenMetrics, 1000);

    return () => clearInterval(interval);
  }, [runtime]);

  // Terminal and UI setup
  const { rows: terminalHeight, columns: terminalWidth } = useTerminalSize();
  const { stdin, setRawMode } = useStdin();
  const isInitialMount = useRef(true);

  const widthFraction = 0.9;
  // Calculate inputWidth accounting for:
  // - Prompt: 2 chars ("! " or "> ")
  // - Padding: 2 chars (paddingX={1} on each side in InputPrompt)
  // - Additional margin: 2 chars (for proper wrapping)
  const inputWidth = Math.max(
    20,
    Math.floor(terminalWidth * widthFraction) - 6,
  );
  const suggestionsWidth = Math.max(60, Math.floor(terminalWidth * 0.8));

  // Utility callbacks
  const isValidPath = useCallback((filePath: string): boolean => {
    try {
      return fs.existsSync(filePath) && fs.statSync(filePath).isFile();
    } catch (_e) {
      return false;
    }
  }, []);

  const getPreferredEditor = useCallback(() => {
    const editorType = settings.merged.preferredEditor;
    const isValidEditor = isEditorAvailable(editorType);
    if (!isValidEditor) {
      openEditorDialog();
      return;
    }
    return editorType as EditorType;
  }, [settings, openEditorDialog]);

  const onAuthError = useCallback(() => {
    setAuthError('reauth required');
    // Open the auth dialog when authentication errors occur
    appDispatch({ type: 'OPEN_DIALOG', payload: 'auth' });
  }, [setAuthError, appDispatch]);

  // Commented out unused onOAuthCodeNeeded
  // const onOAuthCodeNeeded = useCallback(
  //   (provider: string) => {
  //     // Store provider for the dialog
  //     (global as unknown as { __oauth_provider: string }).__oauth_provider =
  //       provider;
  //     // Open the OAuth code input dialog
  //     appDispatch({ type: 'OPEN_DIALOG', payload: 'oauthCode' });
  //   },
  //   [appDispatch],
  // );

  const handleAuthTimeout = useCallback(() => {
    setAuthError('Authentication timed out. Please try again.');
    cancelAuthentication();
    // NEVER automatically open auth dialog - user must use /auth
  }, [setAuthError, cancelAuthentication]);

  const handlePrivacyNoticeExit = useCallback(() => {
    setShowPrivacyNotice(false);
  }, []);

  // Core hooks and processors
  const {
    vimEnabled: vimModeEnabled,
    vimMode,
    toggleVimEnabled,
  } = useVimMode();

  const {
    handleSlashCommand,
    slashCommands,
    pendingHistoryItems: pendingSlashCommandHistoryItems,
    commandContext,
    shellConfirmationRequest,
    confirmationRequest,
  } = useSlashCommandProcessor(
    config,
    settings,
    addItem,
    clearItems,
    loadHistory,
    refreshStatic,
    setDebugMessage,
    openThemeDialog,
    openAuthDialog,
    openEditorDialog,
    openProviderDialog,
    openProviderModelDialog,
    openLoadProfileDialog,
    openToolsDialog,
    toggleCorgiMode,
    setQuittingMessages,
    openPrivacyNotice,
    openSettingsDialog,
    toggleVimEnabled,
    setIsProcessing,
    setLlxprtMdFileCount,
  );

  // Memoize viewport to ensure it updates when inputWidth changes
  const viewport = useMemo(
    () => ({ height: 10, width: inputWidth }),
    [inputWidth],
  );

  const buffer = useTextBuffer({
    initialText: '',
    viewport,
    stdin,
    setRawMode,
    isValidPath,
    shellModeActive,
  });

  // Independent input history management (unaffected by /clear)
  const inputHistoryStore = useInputHistoryStore();

  const handleUserCancel = useCallback(() => {
    const lastUserMessage = inputHistoryStore.inputHistory.at(-1);
    if (lastUserMessage) {
      buffer.setText(lastUserMessage);
    }
  }, [buffer, inputHistoryStore.inputHistory]);

  const handleOAuthCodeDialogClose = useCallback(() => {
    appDispatch({ type: 'CLOSE_DIALOG', payload: 'oauthCode' });
  }, [appDispatch]);

  const handleOAuthCodeSubmit = useCallback(
    async (code: string) => {
      const provider = (global as unknown as { __oauth_provider?: string })
        .__oauth_provider;

      const oauthManager = runtime.getCliOAuthManager();

      if (provider === 'anthropic') {
        if (oauthManager) {
          const anthropicProvider = oauthManager.getProvider('anthropic');
          if (anthropicProvider && 'submitAuthCode' in anthropicProvider) {
            (
              anthropicProvider as { submitAuthCode: (code: string) => void }
            ).submitAuthCode(code);
          }
        }
      } else if (provider === 'gemini') {
        if (oauthManager) {
          const geminiProvider = oauthManager.getProvider('gemini');
          if (geminiProvider && 'submitAuthCode' in geminiProvider) {
            (
              geminiProvider as { submitAuthCode: (code: string) => void }
            ).submitAuthCode(code);
          }
        }
      }
    },
    [runtime],
  );

  const {
    streamingState,
    submitQuery,
    initError,
    pendingHistoryItems: pendingGeminiHistoryItems,
    thought,
    cancelOngoingRequest,
  } = useGeminiStream(
    config.getGeminiClient(),
    history,
    addItem,
    config,
    settings,
    setDebugMessage,
    handleSlashCommand,
    shellModeActive,
    getPreferredEditor,
    onAuthError,
    performMemoryRefresh,
    refreshStatic,
    handleUserCancel,
    registerTodoPause,
  );

  const pendingHistoryItems = useMemo(
    () => [...pendingSlashCommandHistoryItems, ...pendingGeminiHistoryItems],
    [pendingSlashCommandHistoryItems, pendingGeminiHistoryItems],
  );

  // Message queue functionality removed - not implemented

  // Update the cancel handler with message queue support
  const cancelHandlerRef = useRef<(() => void) | null>(null);
  cancelHandlerRef.current = useCallback(() => {
    if (isToolExecuting(pendingHistoryItems)) {
      buffer.setText(''); // Just clear the prompt
      return;
    }

    const lastUserMessage = inputHistoryStore.inputHistory.at(-1);
    const textToSet = lastUserMessage || '';

    // Queue functionality removed - no queued messages to append

    if (textToSet) {
      buffer.setText(textToSet);
    }
  }, [buffer, inputHistoryStore.inputHistory, pendingHistoryItems]);

  // Input handling - queue messages for processing
  const handleFinalSubmit = useCallback(
    (submittedValue: string) => {
      const trimmedValue = submittedValue.trim();
      if (trimmedValue.length > 0) {
        // Add to independent input history
        inputHistoryStore.addInput(trimmedValue);
        submitQuery(trimmedValue);
      }
    },
    [submitQuery, inputHistoryStore],
  );

  const { handleUserInputSubmit } = useTodoPausePreserver({
    controller: todoPauseController,
    updateTodos,
    handleFinalSubmit,
  });

  const handleIdePromptComplete = useCallback(
    (result: IdeIntegrationNudgeResult) => {
      if (result.userSelection === 'yes') {
        if (result.isExtensionPreInstalled) {
          handleSlashCommand('/ide enable');
        } else {
          handleSlashCommand('/ide install');
        }
        settings.setValue(
          SettingScope.User,
          'hasSeenIdeIntegrationNudge',
          true,
        );
      } else if (result.userSelection === 'dismiss') {
        settings.setValue(
          SettingScope.User,
          'hasSeenIdeIntegrationNudge',
          true,
        );
      }
      setIdePromptAnswered(true);
    },
    [handleSlashCommand, settings],
  );

  const { handleInput: vimHandleInput } = useVim(buffer, handleFinalSubmit);

  const { elapsedTime, currentLoadingPhrase } = useLoadingIndicator(
    streamingState,
    settings.merged.customWittyPhrases,
  );
  const showAutoAcceptIndicator = useAutoAcceptIndicator({ config, addItem });

  const handleExit = useCallback(
    (
      pressedOnce: boolean,
      setPressedOnce: (value: boolean) => void,
      timerRef: React.MutableRefObject<NodeJS.Timeout | null>,
    ) => {
      if (pressedOnce) {
        if (timerRef.current) {
          clearTimeout(timerRef.current);
        }
        // Directly invoke the central command handler.
        handleSlashCommand('/quit');
      } else {
        setPressedOnce(true);
        timerRef.current = setTimeout(() => {
          setPressedOnce(false);
          timerRef.current = null;
        }, CTRL_EXIT_PROMPT_DURATION_MS);
      }
    },
    [handleSlashCommand],
  );

  const handleSettingsRestart = useCallback(() => {
    handleSlashCommand('/quit');
  }, [handleSlashCommand]);

  const handleGlobalKeypress = useCallback(
    (key: Key) => {
      // Debug log keystrokes if enabled
      if (settings.merged.debugKeystrokeLogging) {
        console.log('[DEBUG] Keystroke:', JSON.stringify(key));
      }

      let enteringConstrainHeightMode = false;
      if (!constrainHeight) {
        enteringConstrainHeightMode = true;
        setConstrainHeight(true);
      }

      if (keyMatchers[Command.SHOW_ERROR_DETAILS](key)) {
        setShowErrorDetails((prev) => !prev);
      } else if (keyMatchers[Command.TOGGLE_TOOL_DESCRIPTIONS](key)) {
        const newValue = !showToolDescriptions;
        setShowToolDescriptions(newValue);

        const mcpServers = config.getMcpServers();
        if (Object.keys(mcpServers || {}).length > 0) {
          handleSlashCommand(newValue ? '/mcp desc' : '/mcp nodesc');
        }
      } else if (keyMatchers[Command.TOGGLE_TODO_DIALOG](key)) {
        setShowTodoPanel((prev) => !prev);
      } else if (
        keyMatchers[Command.TOGGLE_IDE_CONTEXT_DETAIL](key) &&
        config.getIdeMode() &&
        ideContextState
      ) {
        // Show IDE status when in IDE mode and context is available.
        handleSlashCommand('/ide status');
      } else if (keyMatchers[Command.QUIT](key)) {
        // When authenticating, let AuthInProgress component handle Ctrl+C.
        if (isAuthenticating) {
          return;
        }
        if (!ctrlCPressedOnce) {
          cancelOngoingRequest?.();
        }
        handleExit(ctrlCPressedOnce, setCtrlCPressedOnce, ctrlCTimerRef);
      } else if (keyMatchers[Command.EXIT](key)) {
        if (buffer.text.length > 0) {
          return;
        }
        handleExit(ctrlDPressedOnce, setCtrlDPressedOnce, ctrlDTimerRef);
      } else if (
        keyMatchers[Command.SHOW_MORE_LINES](key) &&
        !enteringConstrainHeightMode
      ) {
        setConstrainHeight(false);
      }
    },
    [
      constrainHeight,
      setConstrainHeight,
      setShowErrorDetails,
      showToolDescriptions,
      setShowToolDescriptions,
      config,
      ideContextState,
      handleExit,
      ctrlCPressedOnce,
      setCtrlCPressedOnce,
      ctrlCTimerRef,
      buffer.text.length,
      ctrlDPressedOnce,
      setCtrlDPressedOnce,
      ctrlDTimerRef,
      handleSlashCommand,
      isAuthenticating,
      cancelOngoingRequest,
      settings.merged.debugKeystrokeLogging,
    ],
  );

  useKeypress(handleGlobalKeypress, {
    isActive: true,
  });

  useEffect(() => {
    if (config) {
      setLlxprtMdFileCount(config.getLlxprtMdFileCount());
    }
  }, [config, config.getLlxprtMdFileCount]);

  const logger = useLogger(config.storage);

  // Initialize independent input history from logger
  useEffect(() => {
    inputHistoryStore.initializeFromLogger(logger);
  }, [logger, inputHistoryStore]);

  const isInputActive =
    (streamingState === StreamingState.Idle ||
      streamingState === StreamingState.Responding) &&
    !initError &&
    !isProcessing;

  const handleClearScreen = useCallback(() => {
    clearItems();
    clearConsoleMessagesState();
    console.clear();
    refreshStatic();
  }, [clearItems, clearConsoleMessagesState, refreshStatic]);

  const handleConfirmationSelect = useCallback(
    (value: boolean) => {
      if (confirmationRequest) {
        confirmationRequest.onConfirm(value);
      }
    },
    [confirmationRequest],
  );

  const mainControlsRef = useRef<DOMElement>(null);
  const pendingHistoryItemRef = useRef<DOMElement>(null);

  useEffect(() => {
    if (mainControlsRef.current) {
      const fullFooterMeasurement = measureElement(mainControlsRef.current);
      setFooterHeight(fullFooterMeasurement.height);
    }
  }, [terminalHeight, consoleMessages, showErrorDetails]);

  const staticExtraHeight = /* margins and padding */ 3;
  const availableTerminalHeight = useMemo(
    () => terminalHeight - footerHeight - staticExtraHeight,
    [terminalHeight, footerHeight],
  );

  useEffect(() => {
    // skip refreshing Static during first mount
    if (isInitialMount.current) {
      isInitialMount.current = false;
      return;
    }

    // debounce so it doesn't fire up too often during resize
    const handler = setTimeout(() => {
      setStaticNeedsRefresh(false);
      refreshStatic();
    }, 300);

    return () => {
      clearTimeout(handler);
    };
  }, [terminalWidth, terminalHeight, refreshStatic]);

  useEffect(() => {
    if (streamingState === StreamingState.Idle && staticNeedsRefresh) {
      setStaticNeedsRefresh(false);
      refreshStatic();
    }
  }, [streamingState, refreshStatic, staticNeedsRefresh]);

  const filteredConsoleMessages = useMemo(() => {
    if (config.getDebugMode()) {
      return consoleMessages;
    }
    return consoleMessages.filter((msg) => msg.type !== 'debug');
  }, [consoleMessages, config]);

  const branchName = useGitBranchName(config.getTargetDir());

  const contextFileNames = useMemo(() => {
    const fromSettings = settings.merged.contextFileName;
    if (fromSettings) {
      return Array.isArray(fromSettings) ? fromSettings : [fromSettings];
    }
    return getAllLlxprtMdFilenames();
  }, [settings.merged.contextFileName]);

  const initialPrompt = useMemo(() => config.getQuestion(), [config]);
  const geminiClient = config.getGeminiClient();

  useEffect(() => {
    if (
      initialPrompt &&
      !initialPromptSubmitted.current &&
      !isAuthenticating &&
      !isAuthDialogOpen &&
      !isThemeDialogOpen &&
      !isEditorDialogOpen &&
      !isProviderDialogOpen &&
      !isProviderModelDialogOpen &&
      !isToolsDialogOpen &&
      !showPrivacyNotice &&
      geminiClient
    ) {
      submitQuery(initialPrompt);
      initialPromptSubmitted.current = true;
    }
  }, [
    initialPrompt,
    submitQuery,
    isAuthenticating,
    isAuthDialogOpen,
    isThemeDialogOpen,
    isEditorDialogOpen,
    isProviderDialogOpen,
    isProviderModelDialogOpen,
    isToolsDialogOpen,
    showPrivacyNotice,
    geminiClient,
  ]);

  const hideContextSummary = settings.merged.hideContextSummary ?? false;

  if (quittingMessages) {
    return (
      <Box flexDirection="column" marginBottom={1}>
        {quittingMessages.map((item) => (
          <HistoryItemDisplay
            key={item.id}
            availableTerminalHeight={
              constrainHeight ? availableTerminalHeight : undefined
            }
            terminalWidth={terminalWidth}
            item={item}
            isPending={false}
            config={config}
            slashCommands={slashCommands}
            showTodoPanel={showTodoPanel}
          />
        ))}
      </Box>
    );
  }

  const mainAreaWidth = Math.floor(terminalWidth * 0.9);
  const debugConsoleMaxHeight = Math.floor(Math.max(terminalHeight * 0.2, 5));
  // Arbitrary threshold to ensure that items in the static area are large
  // enough but not too large to make the terminal hard to use.
  const staticAreaMaxItemHeight = Math.max(terminalHeight * 4, 100);

  // Detect PowerShell for file reference syntax tip
  const isPowerShell =
    process.env.PSModulePath !== undefined ||
    process.env.PSVERSION !== undefined;

  const placeholder = vimModeEnabled
    ? "  Press 'i' for INSERT mode and 'Esc' for NORMAL mode."
    : isPowerShell
      ? '  Type your message, @path/to/file or +path/to/file'
      : '  Type your message or @path/to/file';

  return (
    <StreamingContext.Provider value={streamingState}>
      <Box flexDirection="column" width="90%">
        {/*
         * The Static component is an Ink intrinsic in which there can only be 1 per application.
         * Because of this restriction we're hacking it slightly by having a 'header' item here to
         * ensure that it's statically rendered.
         *
         * Background on the Static Item: Anything in the Static component is written a single time
         * to the console. Think of it like doing a console.log and then never using ANSI codes to
         * clear that content ever again. Effectively it has a moving frame that every time new static
         * content is set it'll flush content to the terminal and move the area which it's "clearing"
         * down a notch. Without Static the area which gets erased and redrawn continuously grows.
         */}
        <Static
          key={staticKey}
          items={[
            <Box flexDirection="column" key="header">
              {!(settings.merged.hideBanner || config.getScreenReader()) && (
                <Header
                  terminalWidth={terminalWidth}
                  version={version}
                  nightly={nightly}
                />
              )}
              {!(settings.merged.hideTips || config.getScreenReader()) && (
                <Tips config={config} />
              )}
            </Box>,
            ...history.map((h) => (
              <HistoryItemDisplay
                terminalWidth={mainAreaWidth}
                availableTerminalHeight={staticAreaMaxItemHeight}
                key={h.id}
                item={h}
                isPending={false}
                config={config}
                slashCommands={slashCommands}
                showTodoPanel={showTodoPanel}
              />
            )),
          ]}
        >
          {(item) => item}
        </Static>
        <OverflowProvider>
          <Box ref={pendingHistoryItemRef} flexDirection="column">
            {pendingHistoryItems.map((item, i) => (
              <HistoryItemDisplay
                key={i}
                availableTerminalHeight={
                  constrainHeight ? availableTerminalHeight : undefined
                }
                terminalWidth={mainAreaWidth}
                // TODO(taehykim): It seems like references to ids aren't necessary in
                // HistoryItemDisplay. Refactor later. Use a fake id for now.
                item={{ ...item, id: 0 }}
                isPending={true}
                config={config}
                isFocused={!isEditorDialogOpen}
                slashCommands={slashCommands}
                showTodoPanel={showTodoPanel}
              />
            ))}
            <ShowMoreLines constrainHeight={constrainHeight} />
          </Box>
        </OverflowProvider>

        <Box flexDirection="column" ref={mainControlsRef}>
          {/* Move UpdateNotification to render update notification above input area */}
          {updateInfo && <UpdateNotification message={updateInfo.message} />}
          {startupWarnings.length > 0 && (
            <Box
              borderStyle="round"
              borderColor={Colors.AccentYellow}
              paddingX={1}
              marginY={1}
              flexDirection="column"
            >
              {startupWarnings.map((warning, index) => (
                <Text key={index} color={Colors.AccentYellow}>
                  {warning}
                </Text>
              ))}
            </Box>
          )}

          {/* TodoPanel outside the scrollable area */}
          {showTodoPanel && <TodoPanel width={inputWidth} />}

          {showWorkspaceMigrationDialog ? (
            <WorkspaceMigrationDialog
              workspaceExtensions={workspaceExtensions}
              onOpen={onWorkspaceMigrationDialogOpen}
              onClose={onWorkspaceMigrationDialogClose}
            />
          ) : shouldShowIdePrompt && currentIDE ? (
            <IdeIntegrationNudge
              ide={currentIDE}
              onComplete={handleIdePromptComplete}
            />
          ) : showIdeRestartPrompt ? (
            <Box
              borderStyle="round"
              borderColor={Colors.AccentYellow}
              paddingX={1}
            >
              <Text color={Colors.AccentYellow}>
                Workspace trust has changed. Press &apos;r&apos; to restart
                Gemini to apply the changes.
              </Text>
            </Box>
          ) : isFolderTrustDialogOpen ? (
            <FolderTrustDialog
              onSelect={handleFolderTrustSelect}
              isRestarting={isRestarting}
            />
          ) : shellConfirmationRequest ? (
            <ShellConfirmationDialog request={shellConfirmationRequest} />
          ) : confirmationRequest ? (
            <Box flexDirection="column">
              {confirmationRequest.prompt}
              <Box paddingY={1}>
                <RadioButtonSelect
                  isFocused={!!confirmationRequest}
                  items={[
                    { label: 'Yes', value: true },
                    { label: 'No', value: false },
                  ]}
                  onSelect={handleConfirmationSelect}
                />
              </Box>
            </Box>
          ) : isThemeDialogOpen ? (
            <Box flexDirection="column">
              {_themeError && (
                <Box marginBottom={1}>
                  <Text color={Colors.AccentRed}>{_themeError}</Text>
                </Box>
              )}
              <ThemeDialog
                onSelect={handleThemeSelect}
                onHighlight={handleThemeHighlight}
                settings={settings}
                availableTerminalHeight={
                  constrainHeight
                    ? terminalHeight - staticExtraHeight
                    : undefined
                }
                terminalWidth={mainAreaWidth}
              />
            </Box>
          ) : isSettingsDialogOpen ? (
            <Box flexDirection="column">
              <SettingsDialog
                settings={settings}
                onSelect={closeSettingsDialog}
                onRestartRequest={handleSettingsRestart}
              />
            </Box>
          ) : appState.openDialogs.oauthCode ? (
            <Box flexDirection="column">
              <OAuthCodeDialog
                provider={
                  ((global as Record<string, unknown>)
                    .__oauth_provider as string) || 'anthropic'
                }
                onClose={handleOAuthCodeDialogClose}
                onSubmit={handleOAuthCodeSubmit}
              />
            </Box>
          ) : isAuthenticating ? (
            <>
              <AuthInProgress onTimeout={handleAuthTimeout} />
              {showErrorDetails && (
                <OverflowProvider>
                  <Box flexDirection="column">
                    <DetailedMessagesDisplay
                      messages={filteredConsoleMessages}
                      maxHeight={
                        constrainHeight ? debugConsoleMaxHeight : undefined
                      }
                      width={inputWidth}
                    />
                    <ShowMoreLines constrainHeight={constrainHeight} />
                  </Box>
                </OverflowProvider>
              )}
            </>
          ) : isAuthDialogOpen ? (
            <Box flexDirection="column">
              <AuthDialog
                onSelect={handleAuthSelect}
                settings={settings}
                initialErrorMessage={authError}
              />
            </Box>
          ) : isEditorDialogOpen ? (
            <Box flexDirection="column">
              {_editorError && (
                <Box marginBottom={1}>
                  <Text color={Colors.AccentRed}>{_editorError}</Text>
                </Box>
              )}
              <EditorSettingsDialog
                onSelect={handleEditorSelect}
                settings={settings}
                onExit={exitEditorDialog}
              />
            </Box>
          ) : isProviderDialogOpen ? (
            <Box flexDirection="column">
              <ProviderDialog
                providers={providerOptions}
                currentProvider={selectedProvider}
                onSelect={handleProviderSelect}
                onClose={exitProviderDialog}
              />
            </Box>
          ) : isProviderModelDialogOpen ? (
            <Box flexDirection="column">
              <ProviderModelDialog
                models={providerModels}
                currentModel={currentModel}
                onSelect={handleProviderModelChange}
                onClose={exitProviderModelDialog}
              />
            </Box>
          ) : isLoadProfileDialogOpen ? (
            <Box flexDirection="column">
              <LoadProfileDialog
                profiles={profiles}
                onSelect={handleProfileSelect}
                onClose={exitLoadProfileDialog}
              />
            </Box>
          ) : isToolsDialogOpen ? (
            <Box flexDirection="column">
              <ToolsDialog
                tools={toolsDialogTools}
                action={toolsDialogAction}
                disabledTools={toolsDialogDisabledTools}
                onSelect={handleToolsSelect}
                onClose={exitToolsDialog}
              />
            </Box>
          ) : showPrivacyNotice ? (
            <PrivacyNotice onExit={handlePrivacyNoticeExit} config={config} />
          ) : (
            <>
              <LoadingIndicator
                thought={
                  streamingState === StreamingState.WaitingForConfirmation ||
                  config.getAccessibility()?.disableLoadingPhrases ||
                  config.getScreenReader()
                    ? undefined
                    : thought
                }
                currentLoadingPhrase={
                  config.getAccessibility()?.disableLoadingPhrases ||
                  config.getScreenReader()
                    ? undefined
                    : currentLoadingPhrase
                }
                elapsedTime={elapsedTime}
              />
              <Box
                marginTop={1}
                display="flex"
                justifyContent={
                  hideContextSummary ? 'flex-start' : 'space-between'
                }
                width="100%"
              >
                <Box>
                  {process.env.GEMINI_SYSTEM_MD && (
                    <Text color={Colors.AccentRed}>|⌐■_■| </Text>
                  )}
                  {ctrlCPressedOnce ? (
                    <Text color={Colors.AccentYellow}>
                      Press Ctrl+C again to exit.
                    </Text>
                  ) : ctrlDPressedOnce ? (
                    <Text color={Colors.AccentYellow}>
                      Press Ctrl+D again to exit.
                    </Text>
                  ) : showEscapePrompt ? (
                    <Text color={Colors.Gray}>Press Esc again to clear.</Text>
                  ) : !hideContextSummary ? (
                    <ContextSummaryDisplay
                      ideContext={ideContextState}
                      llxprtMdFileCount={llxprtMdFileCount}
                      contextFileNames={contextFileNames}
                      mcpServers={config.getMcpServers()}
                      blockedMcpServers={config.getBlockedMcpServers()}
                      showToolDescriptions={showToolDescriptions}
                    />
                  ) : null}
                </Box>
                <Box
                  paddingTop={isNarrow ? 1 : 0}
                  marginLeft={hideContextSummary ? 1 : 2}
                >
                  {showAutoAcceptIndicator !== ApprovalMode.DEFAULT &&
                    !shellModeActive && (
                      <AutoAcceptIndicator
                        approvalMode={showAutoAcceptIndicator}
                      />
                    )}
                  {shellModeActive && <ShellModeIndicator />}
                </Box>
              </Box>
              {showErrorDetails && (
                <OverflowProvider>
                  <Box flexDirection="column">
                    <DetailedMessagesDisplay
                      messages={filteredConsoleMessages}
                      maxHeight={
                        constrainHeight ? debugConsoleMaxHeight : undefined
                      }
                      width={inputWidth}
                    />
                    <ShowMoreLines constrainHeight={constrainHeight} />
                  </Box>
                </OverflowProvider>
              )}
              {isInputActive && (
                <>
                  <InputPrompt
                    buffer={buffer}
                    inputWidth={inputWidth}
                    suggestionsWidth={suggestionsWidth}
                    onSubmit={handleUserInputSubmit}
                    userMessages={inputHistoryStore.inputHistory}
                    onClearScreen={handleClearScreen}
                    config={config}
                    slashCommands={slashCommands}
                    commandContext={commandContext}
                    shellModeActive={shellModeActive}
                    setShellModeActive={setShellModeActive}
                    onEscapePromptChange={handleEscapePromptChange}
                    focus={isFocused}
                    vimHandleInput={vimHandleInput}
                    placeholder={placeholder}
                    approvalMode={showAutoAcceptIndicator}
                    vimModeEnabled={vimModeEnabled}
                  />
                </>
              )}
            </>
          )}

          {initError && streamingState !== StreamingState.Responding && (
            <Box
              borderStyle="round"
              borderColor={Colors.AccentRed}
              paddingX={1}
              marginBottom={1}
            >
              {history.find(
                (item) =>
                  item.type === 'error' && item.text?.includes(initError),
              )?.text ? (
                <Text color={Colors.AccentRed}>
                  {
                    history.find(
                      (item) =>
                        item.type === 'error' && item.text?.includes(initError),
                    )?.text
                  }
                </Text>
              ) : (
                <>
                  <Text color={Colors.AccentRed}>
                    Initialization Error: {initError}
                  </Text>
                  <Text color={Colors.AccentRed}>
                    {' '}
                    Please check API key and configuration.
                  </Text>
                </>
              )}
            </Box>
          )}
          {!settings.merged.hideFooter && (
            <Footer
              model={currentModel}
              targetDir={config.getTargetDir()}
              debugMode={config.getDebugMode()}
              branchName={branchName}
              debugMessage={debugMessage}
              errorCount={errorCount}
              showErrorDetails={showErrorDetails}
              showMemoryUsage={
                config.getDebugMode() ||
                settings.merged.showMemoryUsage ||
                false
              }
              historyTokenCount={sessionStats.historyTokenCount}
              nightly={nightly}
              vimMode={vimModeEnabled ? vimMode : undefined}
              contextLimit={
                config.getEphemeralSetting('context-limit') as
                  | number
                  | undefined
              }
              isTrustedFolder={config.isTrustedFolder()}
              tokensPerMinute={tokenMetrics.tokensPerMinute}
              throttleWaitTimeMs={tokenMetrics.throttleWaitTimeMs}
              sessionTokenTotal={tokenMetrics.sessionTokenTotal}
              hideCWD={settings.merged.hideCWD}
              hideSandboxStatus={settings.merged.hideSandboxStatus}
              hideModelInfo={settings.merged.hideModelInfo}
            />
          )}
        </Box>
      </Box>
    </StreamingContext.Provider>
  );
};
>>>>>>> 9dcb4371
<|MERGE_RESOLUTION|>--- conflicted
+++ resolved
@@ -6,7 +6,7 @@
 
 import { useReducer } from 'react';
 import type { Config } from '@vybestack/llxprt-code-core';
-import { LoadedSettings } from '../config/settings.js';
+import type { LoadedSettings } from '../config/settings.js';
 import { KeypressProvider } from './contexts/KeypressContext.js';
 import { SessionStatsProvider } from './contexts/SessionContext.js';
 import { VimModeProvider } from './contexts/VimModeContext.js';
@@ -79,1593 +79,5 @@
   );
 };
 
-<<<<<<< HEAD
 // Re-export for backwards compatibility
-export { AppContainer } from './AppContainer.js';
-=======
-interface AppInternalProps extends AppProps {
-  appState: AppState;
-  appDispatch: React.Dispatch<AppAction>;
-}
-
-const App = (props: AppInternalProps) => {
-  const {
-    config,
-    settings,
-    startupWarnings = [],
-    version,
-    appState,
-    appDispatch,
-  } = props;
-  const runtime = useRuntimeApi();
-  const isFocused = useFocus();
-  const { isNarrow } = useResponsive();
-  useBracketedPaste();
-  const [updateInfo, setUpdateInfo] = useState<UpdateObject | null>(null);
-  const { stdout } = useStdout();
-  const nightly = version.includes('nightly');
-  const historyLimits = useMemo(
-    () => ({
-      maxItems:
-        typeof settings.merged.historyMaxItems === 'number'
-          ? settings.merged.historyMaxItems
-          : DEFAULT_HISTORY_MAX_ITEMS,
-      maxBytes:
-        typeof settings.merged.historyMaxBytes === 'number'
-          ? settings.merged.historyMaxBytes
-          : DEFAULT_HISTORY_MAX_BYTES,
-    }),
-    [settings.merged.historyMaxItems, settings.merged.historyMaxBytes],
-  );
-  const { history, addItem, clearItems, loadHistory } =
-    useHistory(historyLimits);
-  const { updateTodos } = useTodoContext();
-  const todoPauseController = useMemo(() => new TodoPausePreserver(), []);
-  const registerTodoPause = useCallback(() => {
-    todoPauseController.registerTodoPause();
-  }, [todoPauseController]);
-
-  const [idePromptAnswered, setIdePromptAnswered] = useState(false);
-  const currentIDE = config.getIdeClient()?.getCurrentIde();
-  useEffect(() => {
-    const ideClient = config.getIdeClient();
-    if (ideClient) {
-      registerCleanup(() => ideClient.disconnect());
-    }
-  }, [config]);
-  const shouldShowIdePrompt =
-    currentIDE &&
-    !config.getIdeMode() &&
-    !settings.merged.hasSeenIdeIntegrationNudge &&
-    !idePromptAnswered;
-
-  useEffect(() => {
-    const cleanup = setUpdateHandler(addItem, setUpdateInfo);
-
-    // Attach addItem to OAuth providers for displaying auth URLs
-    if (addItem) {
-      const oauthManager = runtime.getCliOAuthManager();
-      if (oauthManager) {
-        const providersMap = (
-          oauthManager as unknown as { providers?: Map<string, unknown> }
-        ).providers;
-        if (providersMap instanceof Map) {
-          for (const provider of providersMap.values()) {
-            const candidate = provider as {
-              setAddItem?: (callback: typeof addItem) => void;
-            };
-            candidate.setAddItem?.(addItem);
-          }
-        }
-      }
-    }
-
-    return cleanup;
-  }, [addItem, runtime]);
-
-  // Set global OAuth addItem callback for all OAuth flows
-  useEffect(() => {
-    (global as Record<string, unknown>).__oauth_add_item = addItem;
-    globalOAuthUI.setAddItem(addItem);
-    return () => {
-      delete (global as Record<string, unknown>).__oauth_add_item;
-      globalOAuthUI.clearAddItem();
-    };
-  }, [addItem]);
-
-  const {
-    consoleMessages,
-    handleNewMessage,
-    clearConsoleMessages: clearConsoleMessagesState,
-  } = useConsoleMessages();
-
-  useEffect(() => {
-    const consolePatcher = new ConsolePatcher({
-      onNewMessage: handleNewMessage,
-      debugMode: config.getDebugMode(),
-    });
-    consolePatcher.patch();
-    registerCleanup(consolePatcher.cleanup);
-  }, [handleNewMessage, config]);
-
-  const { stats: sessionStats, updateHistoryTokenCount } = useSessionStats();
-  const historyTokenCleanupRef = useRef<(() => void) | null>(null);
-  const lastHistoryServiceRef = useRef<unknown>(null);
-  const lastPublishedHistoryTokensRef = useRef<number | null>(null);
-  const tokenLogger = useMemo(
-    () => new DebugLogger('llxprt:ui:tokentracking'),
-    [],
-  );
-
-  // Set up history token count listener
-  useEffect(() => {
-    let intervalCleared = false;
-
-    // Poll continuously to detect when the history service changes (e.g., after compression)
-    const checkInterval = setInterval(() => {
-      if (intervalCleared) return;
-
-      const geminiClient = config.getGeminiClient();
-
-      // Check if chat is initialized first
-      if (geminiClient?.hasChatInitialized?.()) {
-        const historyService = geminiClient.getHistoryService?.();
-
-        if (!historyService && lastHistoryServiceRef.current === null) {
-          tokenLogger.debug(() => 'No history service available yet');
-        } else if (historyService) {
-          // Always get the current token count even if not a new instance
-          const currentTokens = historyService.getTotalTokens();
-          if (
-            currentTokens > 0 &&
-            currentTokens !== lastPublishedHistoryTokensRef.current
-          ) {
-            lastPublishedHistoryTokensRef.current = currentTokens;
-            updateHistoryTokenCount(currentTokens);
-          }
-        }
-
-        // Check if we have a new history service instance (happens after compression)
-        if (
-          historyService &&
-          historyService !== lastHistoryServiceRef.current
-        ) {
-          tokenLogger.debug(
-            () => 'Found new history service, setting up listener',
-          );
-
-          // Clean up old listener if it exists
-          if (historyTokenCleanupRef.current) {
-            historyTokenCleanupRef.current();
-            historyTokenCleanupRef.current = null;
-          }
-
-          // Store reference to current history service
-          lastHistoryServiceRef.current = historyService;
-
-          const handleTokensUpdated = (event: { totalTokens: number }) => {
-            tokenLogger.debug(
-              () =>
-                `Received tokensUpdated event: totalTokens=${event.totalTokens}`,
-            );
-            if (event.totalTokens !== lastPublishedHistoryTokensRef.current) {
-              lastPublishedHistoryTokensRef.current = event.totalTokens;
-              updateHistoryTokenCount(event.totalTokens);
-            }
-          };
-
-          historyService.on('tokensUpdated', handleTokensUpdated);
-
-          // Initialize with current token count
-          const currentTokens = historyService.getTotalTokens();
-          tokenLogger.debug(() => `Initial token count: ${currentTokens}`);
-          lastPublishedHistoryTokensRef.current = currentTokens;
-          updateHistoryTokenCount(currentTokens);
-
-          // Store cleanup function for later
-          historyTokenCleanupRef.current = () => {
-            historyService.off('tokensUpdated', handleTokensUpdated);
-          };
-        }
-      }
-    }, 100); // Check every 100ms
-
-    return () => {
-      clearInterval(checkInterval);
-      intervalCleared = true;
-      // Clean up the event listener if it was set up
-      if (historyTokenCleanupRef.current) {
-        historyTokenCleanupRef.current();
-        historyTokenCleanupRef.current = null;
-      }
-      lastHistoryServiceRef.current = null;
-      lastPublishedHistoryTokensRef.current = null;
-    };
-  }, [config, updateHistoryTokenCount, tokenLogger]);
-  const [staticNeedsRefresh, setStaticNeedsRefresh] = useState(false);
-  const [staticKey, setStaticKey] = useState(0);
-  const refreshStatic = useCallback(() => {
-    stdout.write(ansiEscapes.clearTerminal);
-    setStaticKey((prev) => prev + 1);
-  }, [setStaticKey, stdout]);
-  useStaticHistoryRefresh(history, refreshStatic);
-
-  const [llxprtMdFileCount, setLlxprtMdFileCount] = useState<number>(0);
-  const [debugMessage, setDebugMessage] = useState<string>('');
-  const [_themeError, _setThemeError] = useState<string | null>(null);
-  const [authError, setAuthError] = useState<string | null>(null);
-  const [_editorError, _setEditorError] = useState<string | null>(null);
-  const [footerHeight, setFooterHeight] = useState<number>(0);
-
-  // Token metrics state for live updates
-  const [tokenMetrics, setTokenMetrics] = useState({
-    tokensPerMinute: 0,
-    throttleWaitTimeMs: 0,
-    sessionTokenTotal: 0,
-  });
-  const tokenMetricsSnapshotRef = useRef<TokenMetricsSnapshot | null>(null);
-  const [_corgiMode, setCorgiMode] = useState(false);
-  const [_isTrustedFolderState, _setIsTrustedFolder] = useState(
-    isWorkspaceTrusted(settings.merged),
-  );
-  const [currentModel, setCurrentModel] = useState(config.getModel());
-  const [shellModeActive, setShellModeActive] = useState(false);
-  const [showErrorDetails, setShowErrorDetails] = useState<boolean>(false);
-  const [showToolDescriptions, setShowToolDescriptions] =
-    useState<boolean>(false);
-  const [showTodoPanel, setShowTodoPanel] = useState<boolean>(
-    () => settings.merged.showTodoPanel ?? true,
-  );
-
-  const [ctrlCPressedOnce, setCtrlCPressedOnce] = useState(false);
-  const [quittingMessages, setQuittingMessages] = useState<
-    HistoryItem[] | null
-  >(null);
-  const ctrlCTimerRef = useRef<NodeJS.Timeout | null>(null);
-  const [ctrlDPressedOnce, setCtrlDPressedOnce] = useState(false);
-  const ctrlDTimerRef = useRef<NodeJS.Timeout | null>(null);
-  const [constrainHeight, setConstrainHeight] = useState<boolean>(true);
-  const [showPrivacyNotice, setShowPrivacyNotice] = useState<boolean>(false);
-  const [ideContextState, setIdeContextState] = useState<
-    IdeContext | undefined
-  >();
-  const [showEscapePrompt, setShowEscapePrompt] = useState(false);
-  const [showIdeRestartPrompt, setShowIdeRestartPrompt] = useState(false);
-  const [isProcessing, setIsProcessing] = useState<boolean>(false);
-  const [providerModels, setProviderModels] = useState<IModel[]>([]);
-
-  const {
-    showWorkspaceMigrationDialog,
-    workspaceExtensions,
-    onWorkspaceMigrationDialogOpen,
-    onWorkspaceMigrationDialogClose,
-  } = useWorkspaceMigration(settings);
-
-  useEffect(() => {
-    const unsubscribe = ideContext.subscribeToIdeContext(setIdeContextState);
-    // Set the initial value
-    setIdeContextState(ideContext.getIdeContext());
-    return unsubscribe;
-  }, []);
-
-  // Update todo panel visibility when settings change.
-  useEffect(() => {
-    setShowTodoPanel(settings.merged.showTodoPanel ?? true);
-  }, [settings.merged.showTodoPanel]);
-
-  // Update currentModel when settings change - get it from the SAME place as diagnostics
-  useEffect(() => {
-    const updateModel = async () => {
-      const settingsService = getSettingsService();
-
-      // Try to get from SettingsService first (same as diagnostics does)
-      if (settingsService && settingsService.getDiagnosticsData) {
-        try {
-          const diagnosticsData = await settingsService.getDiagnosticsData();
-          if (diagnosticsData && diagnosticsData.model) {
-            setCurrentModel(diagnosticsData.model);
-            return;
-          }
-        } catch (_error) {
-          // Fall through to config
-        }
-      }
-
-      // Otherwise use config (which is what diagnostics falls back to)
-      setCurrentModel(config.getModel());
-    };
-
-    // Update immediately
-    updateModel();
-
-    // Also listen for any changes if SettingsService is available
-    const settingsService = getSettingsService();
-    if (settingsService) {
-      settingsService.on('settings-changed', updateModel);
-      return () => {
-        settingsService.off('settings-changed', updateModel);
-      };
-    }
-
-    return undefined;
-  }, [config]);
-
-  useEffect(() => {
-    const openDebugConsole = () => {
-      setShowErrorDetails(true);
-      setConstrainHeight(false); // Make sure the user sees the full message.
-    };
-    appEvents.on(AppEvent.OpenDebugConsole, openDebugConsole);
-
-    const logErrorHandler = (errorMessage: unknown) => {
-      handleNewMessage({
-        type: 'error',
-        content: String(errorMessage),
-        count: 1,
-      });
-    };
-    appEvents.on(AppEvent.LogError, logErrorHandler);
-
-    return () => {
-      appEvents.off(AppEvent.OpenDebugConsole, openDebugConsole);
-      appEvents.off(AppEvent.LogError, logErrorHandler);
-    };
-  }, [handleNewMessage]);
-
-  const openPrivacyNotice = useCallback(() => {
-    setShowPrivacyNotice(true);
-  }, []);
-
-  const handleEscapePromptChange = useCallback((showPrompt: boolean) => {
-    setShowEscapePrompt(showPrompt);
-  }, []);
-
-  const initialPromptSubmitted = useRef(false);
-
-  const errorCount = useMemo(
-    () =>
-      consoleMessages
-        .filter((msg) => msg.type === 'error')
-        .reduce((total, msg) => total + msg.count, 0),
-    [consoleMessages],
-  );
-
-  const {
-    isThemeDialogOpen,
-    openThemeDialog,
-    handleThemeSelect,
-    handleThemeHighlight,
-  } = useThemeCommand(settings, appState, addItem);
-
-  const { isSettingsDialogOpen, openSettingsDialog, closeSettingsDialog } =
-    useSettingsCommand();
-
-  const { isFolderTrustDialogOpen, handleFolderTrustSelect, isRestarting } =
-    useFolderTrust(settings, config);
-
-  const { needsRestart: ideNeedsRestart } = useIdeTrustListener(config);
-  useEffect(() => {
-    if (ideNeedsRestart) {
-      // IDE trust changed, force a restart.
-      setShowIdeRestartPrompt(true);
-    }
-  }, [ideNeedsRestart]);
-
-  useKeypress(
-    (key) => {
-      if (key.name === 'r' || key.name === 'R') {
-        process.exit(0);
-      }
-    },
-    { isActive: showIdeRestartPrompt },
-  );
-
-  const {
-    isAuthDialogOpen,
-    openAuthDialog,
-    handleAuthSelect,
-    isAuthenticating,
-    cancelAuthentication,
-  } = useAuthCommand(settings, appState, config);
-
-  useEffect(() => {
-    if (settings.merged.selectedAuthType && !settings.merged.useExternalAuth) {
-      const error = validateAuthMethod(settings.merged.selectedAuthType);
-      if (error) {
-        setAuthError(error);
-        // Don't automatically open auth dialog - user must use /auth command
-      }
-    }
-  }, [
-    settings.merged.selectedAuthType,
-    settings.merged.useExternalAuth,
-    setAuthError,
-  ]);
-
-  // Check for OAuth code needed flag
-  useEffect(() => {
-    const checkOAuthFlag = setInterval(() => {
-      if ((global as Record<string, unknown>).__oauth_needs_code) {
-        // Clear the flag
-        (global as Record<string, unknown>).__oauth_needs_code = false;
-        // Open the OAuth code dialog even while auth is in progress
-        appDispatch({ type: 'OPEN_DIALOG', payload: 'oauthCode' });
-      }
-    }, 100); // Check every 100ms
-
-    return () => clearInterval(checkOAuthFlag);
-  }, [appDispatch]);
-
-  const {
-    isEditorDialogOpen,
-    openEditorDialog,
-    handleEditorSelect,
-    exitEditorDialog,
-  } = useEditorSettings(settings, appState, addItem);
-
-  const {
-    showDialog: isProviderDialogOpen,
-    openDialog: openProviderDialog,
-    handleSelect: handleProviderSelect,
-    closeDialog: exitProviderDialog,
-    providers: providerOptions,
-    currentProvider: selectedProvider,
-  } = useProviderDialog({
-    addMessage: (msg) =>
-      addItem(
-        { type: msg.type as MessageType, text: msg.content },
-        msg.timestamp.getTime(),
-      ),
-    appState,
-    config,
-  });
-
-  const {
-    showDialog: isProviderModelDialogOpen,
-    openDialog: openProviderModelDialogRaw,
-    handleSelect: handleProviderModelChange,
-    closeDialog: exitProviderModelDialog,
-  } = useProviderModelDialog({
-    addMessage: (msg) =>
-      addItem(
-        { type: msg.type as MessageType, text: msg.content },
-        msg.timestamp.getTime(),
-      ),
-    appState,
-  });
-
-  const openProviderModelDialog = useCallback(async () => {
-    try {
-      const models = await runtime.listAvailableModels();
-      setProviderModels(models);
-    } catch (e) {
-      console.error('Failed to load models:', e);
-      setProviderModels([]);
-    }
-    await openProviderModelDialogRaw();
-  }, [openProviderModelDialogRaw, runtime]);
-
-  // Watch for model changes from config
-  useEffect(() => {
-    const checkModelChange = () => {
-      const configModel = config.getModel();
-      const providerModel = runtime.getActiveModelName();
-      const effectiveModel =
-        providerModel && providerModel.trim() !== ''
-          ? providerModel
-          : configModel;
-
-      if (effectiveModel !== currentModel) {
-        console.debug(
-          `[Model Update] Updating footer from ${currentModel} to ${effectiveModel}`,
-        );
-        setCurrentModel(effectiveModel);
-      }
-    };
-
-    // Check immediately
-    checkModelChange();
-
-    // Check periodically (every 500ms)
-    const interval = setInterval(checkModelChange, 500);
-
-    return () => clearInterval(interval);
-  }, [config, currentModel, runtime]); // Include currentModel in dependencies
-
-  const toggleCorgiMode = useCallback(() => {
-    setCorgiMode((prev) => !prev);
-  }, []);
-
-  const {
-    showDialog: isLoadProfileDialogOpen,
-    openDialog: openLoadProfileDialog,
-    handleSelect: handleProfileSelect,
-    closeDialog: exitLoadProfileDialog,
-    profiles,
-  } = useLoadProfileDialog({
-    addMessage: (msg) =>
-      addItem(
-        { type: msg.type as MessageType, text: msg.content },
-        msg.timestamp.getTime(),
-      ),
-    appState,
-    config,
-    settings,
-  });
-
-  const {
-    showDialog: isToolsDialogOpen,
-    openDialog: openToolsDialogRaw,
-    closeDialog: exitToolsDialog,
-    action: toolsDialogAction,
-    availableTools: toolsDialogTools,
-    disabledTools: toolsDialogDisabledTools,
-    handleSelect: handleToolsSelect,
-  } = useToolsDialog({
-    addMessage: (msg) =>
-      addItem(
-        { type: msg.type as MessageType, text: msg.content },
-        msg.timestamp.getTime(),
-      ),
-    appState,
-    config,
-  });
-
-  const openToolsDialog = useCallback(
-    (action: 'enable' | 'disable') => {
-      openToolsDialogRaw(action);
-    },
-    [openToolsDialogRaw],
-  );
-
-  const performMemoryRefresh = useCallback(async () => {
-    addItem(
-      {
-        type: MessageType.INFO,
-        text: 'Refreshing hierarchical memory (LLXPRT.md or other context files)...',
-      },
-      Date.now(),
-    );
-    try {
-      const { memoryContent, fileCount } = await loadHierarchicalLlxprtMemory(
-        process.cwd(),
-        settings.merged.loadMemoryFromIncludeDirectories
-          ? config.getWorkspaceContext().getDirectories()
-          : [],
-        config.getDebugMode(),
-        config.getFileService(),
-        settings.merged,
-        config.getExtensionContextFilePaths(),
-        config.getFolderTrust(),
-        settings.merged.memoryImportFormat || 'tree', // Use setting or default to 'tree'
-        config.getFileFilteringOptions(),
-      );
-
-      config.setUserMemory(memoryContent);
-      config.setLlxprtMdFileCount(fileCount);
-      setLlxprtMdFileCount(fileCount);
-
-      addItem(
-        {
-          type: MessageType.INFO,
-          text: `Memory refreshed successfully. ${memoryContent.length > 0 ? `Loaded ${memoryContent.length} characters from ${fileCount} file(s).` : 'No memory content found.'}`,
-        },
-        Date.now(),
-      );
-      if (config.getDebugMode()) {
-        console.log(
-          `[DEBUG] Refreshed memory content in config: ${memoryContent.substring(0, 200)}...`,
-        );
-      }
-    } catch (error) {
-      const errorMessage = getErrorMessage(error);
-      addItem(
-        {
-          type: MessageType.ERROR,
-          text: `Error refreshing memory: ${errorMessage}`,
-        },
-        Date.now(),
-      );
-      console.error('Error refreshing memory:', error);
-    }
-  }, [config, addItem, settings.merged]);
-
-  // Removed - consolidated into single useEffect above
-
-  // Poll for token metrics updates
-  useEffect(() => {
-    const updateTokenMetrics = () => {
-      const metrics = runtime.getActiveProviderMetrics();
-      const usage = runtime.getSessionTokenUsage();
-
-      if (
-        !shouldUpdateTokenMetrics(
-          tokenMetricsSnapshotRef.current,
-          metrics,
-          usage,
-        )
-      ) {
-        return;
-      }
-
-      const snapshot = toTokenMetricsSnapshot(metrics, usage);
-      tokenMetricsSnapshotRef.current = snapshot;
-
-      setTokenMetrics({
-        tokensPerMinute: snapshot.tokensPerMinute,
-        throttleWaitTimeMs: snapshot.throttleWaitTimeMs,
-        sessionTokenTotal: snapshot.sessionTokenTotal,
-      });
-
-      uiTelemetryService.setTokenTrackingMetrics({
-        tokensPerMinute: snapshot.tokensPerMinute,
-        throttleWaitTimeMs: snapshot.throttleWaitTimeMs,
-        sessionTokenUsage: usage,
-      });
-    };
-
-    // Update immediately
-    updateTokenMetrics();
-
-    // Poll every second to show live updates
-    const interval = setInterval(updateTokenMetrics, 1000);
-
-    return () => clearInterval(interval);
-  }, [runtime]);
-
-  // Terminal and UI setup
-  const { rows: terminalHeight, columns: terminalWidth } = useTerminalSize();
-  const { stdin, setRawMode } = useStdin();
-  const isInitialMount = useRef(true);
-
-  const widthFraction = 0.9;
-  // Calculate inputWidth accounting for:
-  // - Prompt: 2 chars ("! " or "> ")
-  // - Padding: 2 chars (paddingX={1} on each side in InputPrompt)
-  // - Additional margin: 2 chars (for proper wrapping)
-  const inputWidth = Math.max(
-    20,
-    Math.floor(terminalWidth * widthFraction) - 6,
-  );
-  const suggestionsWidth = Math.max(60, Math.floor(terminalWidth * 0.8));
-
-  // Utility callbacks
-  const isValidPath = useCallback((filePath: string): boolean => {
-    try {
-      return fs.existsSync(filePath) && fs.statSync(filePath).isFile();
-    } catch (_e) {
-      return false;
-    }
-  }, []);
-
-  const getPreferredEditor = useCallback(() => {
-    const editorType = settings.merged.preferredEditor;
-    const isValidEditor = isEditorAvailable(editorType);
-    if (!isValidEditor) {
-      openEditorDialog();
-      return;
-    }
-    return editorType as EditorType;
-  }, [settings, openEditorDialog]);
-
-  const onAuthError = useCallback(() => {
-    setAuthError('reauth required');
-    // Open the auth dialog when authentication errors occur
-    appDispatch({ type: 'OPEN_DIALOG', payload: 'auth' });
-  }, [setAuthError, appDispatch]);
-
-  // Commented out unused onOAuthCodeNeeded
-  // const onOAuthCodeNeeded = useCallback(
-  //   (provider: string) => {
-  //     // Store provider for the dialog
-  //     (global as unknown as { __oauth_provider: string }).__oauth_provider =
-  //       provider;
-  //     // Open the OAuth code input dialog
-  //     appDispatch({ type: 'OPEN_DIALOG', payload: 'oauthCode' });
-  //   },
-  //   [appDispatch],
-  // );
-
-  const handleAuthTimeout = useCallback(() => {
-    setAuthError('Authentication timed out. Please try again.');
-    cancelAuthentication();
-    // NEVER automatically open auth dialog - user must use /auth
-  }, [setAuthError, cancelAuthentication]);
-
-  const handlePrivacyNoticeExit = useCallback(() => {
-    setShowPrivacyNotice(false);
-  }, []);
-
-  // Core hooks and processors
-  const {
-    vimEnabled: vimModeEnabled,
-    vimMode,
-    toggleVimEnabled,
-  } = useVimMode();
-
-  const {
-    handleSlashCommand,
-    slashCommands,
-    pendingHistoryItems: pendingSlashCommandHistoryItems,
-    commandContext,
-    shellConfirmationRequest,
-    confirmationRequest,
-  } = useSlashCommandProcessor(
-    config,
-    settings,
-    addItem,
-    clearItems,
-    loadHistory,
-    refreshStatic,
-    setDebugMessage,
-    openThemeDialog,
-    openAuthDialog,
-    openEditorDialog,
-    openProviderDialog,
-    openProviderModelDialog,
-    openLoadProfileDialog,
-    openToolsDialog,
-    toggleCorgiMode,
-    setQuittingMessages,
-    openPrivacyNotice,
-    openSettingsDialog,
-    toggleVimEnabled,
-    setIsProcessing,
-    setLlxprtMdFileCount,
-  );
-
-  // Memoize viewport to ensure it updates when inputWidth changes
-  const viewport = useMemo(
-    () => ({ height: 10, width: inputWidth }),
-    [inputWidth],
-  );
-
-  const buffer = useTextBuffer({
-    initialText: '',
-    viewport,
-    stdin,
-    setRawMode,
-    isValidPath,
-    shellModeActive,
-  });
-
-  // Independent input history management (unaffected by /clear)
-  const inputHistoryStore = useInputHistoryStore();
-
-  const handleUserCancel = useCallback(() => {
-    const lastUserMessage = inputHistoryStore.inputHistory.at(-1);
-    if (lastUserMessage) {
-      buffer.setText(lastUserMessage);
-    }
-  }, [buffer, inputHistoryStore.inputHistory]);
-
-  const handleOAuthCodeDialogClose = useCallback(() => {
-    appDispatch({ type: 'CLOSE_DIALOG', payload: 'oauthCode' });
-  }, [appDispatch]);
-
-  const handleOAuthCodeSubmit = useCallback(
-    async (code: string) => {
-      const provider = (global as unknown as { __oauth_provider?: string })
-        .__oauth_provider;
-
-      const oauthManager = runtime.getCliOAuthManager();
-
-      if (provider === 'anthropic') {
-        if (oauthManager) {
-          const anthropicProvider = oauthManager.getProvider('anthropic');
-          if (anthropicProvider && 'submitAuthCode' in anthropicProvider) {
-            (
-              anthropicProvider as { submitAuthCode: (code: string) => void }
-            ).submitAuthCode(code);
-          }
-        }
-      } else if (provider === 'gemini') {
-        if (oauthManager) {
-          const geminiProvider = oauthManager.getProvider('gemini');
-          if (geminiProvider && 'submitAuthCode' in geminiProvider) {
-            (
-              geminiProvider as { submitAuthCode: (code: string) => void }
-            ).submitAuthCode(code);
-          }
-        }
-      }
-    },
-    [runtime],
-  );
-
-  const {
-    streamingState,
-    submitQuery,
-    initError,
-    pendingHistoryItems: pendingGeminiHistoryItems,
-    thought,
-    cancelOngoingRequest,
-  } = useGeminiStream(
-    config.getGeminiClient(),
-    history,
-    addItem,
-    config,
-    settings,
-    setDebugMessage,
-    handleSlashCommand,
-    shellModeActive,
-    getPreferredEditor,
-    onAuthError,
-    performMemoryRefresh,
-    refreshStatic,
-    handleUserCancel,
-    registerTodoPause,
-  );
-
-  const pendingHistoryItems = useMemo(
-    () => [...pendingSlashCommandHistoryItems, ...pendingGeminiHistoryItems],
-    [pendingSlashCommandHistoryItems, pendingGeminiHistoryItems],
-  );
-
-  // Message queue functionality removed - not implemented
-
-  // Update the cancel handler with message queue support
-  const cancelHandlerRef = useRef<(() => void) | null>(null);
-  cancelHandlerRef.current = useCallback(() => {
-    if (isToolExecuting(pendingHistoryItems)) {
-      buffer.setText(''); // Just clear the prompt
-      return;
-    }
-
-    const lastUserMessage = inputHistoryStore.inputHistory.at(-1);
-    const textToSet = lastUserMessage || '';
-
-    // Queue functionality removed - no queued messages to append
-
-    if (textToSet) {
-      buffer.setText(textToSet);
-    }
-  }, [buffer, inputHistoryStore.inputHistory, pendingHistoryItems]);
-
-  // Input handling - queue messages for processing
-  const handleFinalSubmit = useCallback(
-    (submittedValue: string) => {
-      const trimmedValue = submittedValue.trim();
-      if (trimmedValue.length > 0) {
-        // Add to independent input history
-        inputHistoryStore.addInput(trimmedValue);
-        submitQuery(trimmedValue);
-      }
-    },
-    [submitQuery, inputHistoryStore],
-  );
-
-  const { handleUserInputSubmit } = useTodoPausePreserver({
-    controller: todoPauseController,
-    updateTodos,
-    handleFinalSubmit,
-  });
-
-  const handleIdePromptComplete = useCallback(
-    (result: IdeIntegrationNudgeResult) => {
-      if (result.userSelection === 'yes') {
-        if (result.isExtensionPreInstalled) {
-          handleSlashCommand('/ide enable');
-        } else {
-          handleSlashCommand('/ide install');
-        }
-        settings.setValue(
-          SettingScope.User,
-          'hasSeenIdeIntegrationNudge',
-          true,
-        );
-      } else if (result.userSelection === 'dismiss') {
-        settings.setValue(
-          SettingScope.User,
-          'hasSeenIdeIntegrationNudge',
-          true,
-        );
-      }
-      setIdePromptAnswered(true);
-    },
-    [handleSlashCommand, settings],
-  );
-
-  const { handleInput: vimHandleInput } = useVim(buffer, handleFinalSubmit);
-
-  const { elapsedTime, currentLoadingPhrase } = useLoadingIndicator(
-    streamingState,
-    settings.merged.customWittyPhrases,
-  );
-  const showAutoAcceptIndicator = useAutoAcceptIndicator({ config, addItem });
-
-  const handleExit = useCallback(
-    (
-      pressedOnce: boolean,
-      setPressedOnce: (value: boolean) => void,
-      timerRef: React.MutableRefObject<NodeJS.Timeout | null>,
-    ) => {
-      if (pressedOnce) {
-        if (timerRef.current) {
-          clearTimeout(timerRef.current);
-        }
-        // Directly invoke the central command handler.
-        handleSlashCommand('/quit');
-      } else {
-        setPressedOnce(true);
-        timerRef.current = setTimeout(() => {
-          setPressedOnce(false);
-          timerRef.current = null;
-        }, CTRL_EXIT_PROMPT_DURATION_MS);
-      }
-    },
-    [handleSlashCommand],
-  );
-
-  const handleSettingsRestart = useCallback(() => {
-    handleSlashCommand('/quit');
-  }, [handleSlashCommand]);
-
-  const handleGlobalKeypress = useCallback(
-    (key: Key) => {
-      // Debug log keystrokes if enabled
-      if (settings.merged.debugKeystrokeLogging) {
-        console.log('[DEBUG] Keystroke:', JSON.stringify(key));
-      }
-
-      let enteringConstrainHeightMode = false;
-      if (!constrainHeight) {
-        enteringConstrainHeightMode = true;
-        setConstrainHeight(true);
-      }
-
-      if (keyMatchers[Command.SHOW_ERROR_DETAILS](key)) {
-        setShowErrorDetails((prev) => !prev);
-      } else if (keyMatchers[Command.TOGGLE_TOOL_DESCRIPTIONS](key)) {
-        const newValue = !showToolDescriptions;
-        setShowToolDescriptions(newValue);
-
-        const mcpServers = config.getMcpServers();
-        if (Object.keys(mcpServers || {}).length > 0) {
-          handleSlashCommand(newValue ? '/mcp desc' : '/mcp nodesc');
-        }
-      } else if (keyMatchers[Command.TOGGLE_TODO_DIALOG](key)) {
-        setShowTodoPanel((prev) => !prev);
-      } else if (
-        keyMatchers[Command.TOGGLE_IDE_CONTEXT_DETAIL](key) &&
-        config.getIdeMode() &&
-        ideContextState
-      ) {
-        // Show IDE status when in IDE mode and context is available.
-        handleSlashCommand('/ide status');
-      } else if (keyMatchers[Command.QUIT](key)) {
-        // When authenticating, let AuthInProgress component handle Ctrl+C.
-        if (isAuthenticating) {
-          return;
-        }
-        if (!ctrlCPressedOnce) {
-          cancelOngoingRequest?.();
-        }
-        handleExit(ctrlCPressedOnce, setCtrlCPressedOnce, ctrlCTimerRef);
-      } else if (keyMatchers[Command.EXIT](key)) {
-        if (buffer.text.length > 0) {
-          return;
-        }
-        handleExit(ctrlDPressedOnce, setCtrlDPressedOnce, ctrlDTimerRef);
-      } else if (
-        keyMatchers[Command.SHOW_MORE_LINES](key) &&
-        !enteringConstrainHeightMode
-      ) {
-        setConstrainHeight(false);
-      }
-    },
-    [
-      constrainHeight,
-      setConstrainHeight,
-      setShowErrorDetails,
-      showToolDescriptions,
-      setShowToolDescriptions,
-      config,
-      ideContextState,
-      handleExit,
-      ctrlCPressedOnce,
-      setCtrlCPressedOnce,
-      ctrlCTimerRef,
-      buffer.text.length,
-      ctrlDPressedOnce,
-      setCtrlDPressedOnce,
-      ctrlDTimerRef,
-      handleSlashCommand,
-      isAuthenticating,
-      cancelOngoingRequest,
-      settings.merged.debugKeystrokeLogging,
-    ],
-  );
-
-  useKeypress(handleGlobalKeypress, {
-    isActive: true,
-  });
-
-  useEffect(() => {
-    if (config) {
-      setLlxprtMdFileCount(config.getLlxprtMdFileCount());
-    }
-  }, [config, config.getLlxprtMdFileCount]);
-
-  const logger = useLogger(config.storage);
-
-  // Initialize independent input history from logger
-  useEffect(() => {
-    inputHistoryStore.initializeFromLogger(logger);
-  }, [logger, inputHistoryStore]);
-
-  const isInputActive =
-    (streamingState === StreamingState.Idle ||
-      streamingState === StreamingState.Responding) &&
-    !initError &&
-    !isProcessing;
-
-  const handleClearScreen = useCallback(() => {
-    clearItems();
-    clearConsoleMessagesState();
-    console.clear();
-    refreshStatic();
-  }, [clearItems, clearConsoleMessagesState, refreshStatic]);
-
-  const handleConfirmationSelect = useCallback(
-    (value: boolean) => {
-      if (confirmationRequest) {
-        confirmationRequest.onConfirm(value);
-      }
-    },
-    [confirmationRequest],
-  );
-
-  const mainControlsRef = useRef<DOMElement>(null);
-  const pendingHistoryItemRef = useRef<DOMElement>(null);
-
-  useEffect(() => {
-    if (mainControlsRef.current) {
-      const fullFooterMeasurement = measureElement(mainControlsRef.current);
-      setFooterHeight(fullFooterMeasurement.height);
-    }
-  }, [terminalHeight, consoleMessages, showErrorDetails]);
-
-  const staticExtraHeight = /* margins and padding */ 3;
-  const availableTerminalHeight = useMemo(
-    () => terminalHeight - footerHeight - staticExtraHeight,
-    [terminalHeight, footerHeight],
-  );
-
-  useEffect(() => {
-    // skip refreshing Static during first mount
-    if (isInitialMount.current) {
-      isInitialMount.current = false;
-      return;
-    }
-
-    // debounce so it doesn't fire up too often during resize
-    const handler = setTimeout(() => {
-      setStaticNeedsRefresh(false);
-      refreshStatic();
-    }, 300);
-
-    return () => {
-      clearTimeout(handler);
-    };
-  }, [terminalWidth, terminalHeight, refreshStatic]);
-
-  useEffect(() => {
-    if (streamingState === StreamingState.Idle && staticNeedsRefresh) {
-      setStaticNeedsRefresh(false);
-      refreshStatic();
-    }
-  }, [streamingState, refreshStatic, staticNeedsRefresh]);
-
-  const filteredConsoleMessages = useMemo(() => {
-    if (config.getDebugMode()) {
-      return consoleMessages;
-    }
-    return consoleMessages.filter((msg) => msg.type !== 'debug');
-  }, [consoleMessages, config]);
-
-  const branchName = useGitBranchName(config.getTargetDir());
-
-  const contextFileNames = useMemo(() => {
-    const fromSettings = settings.merged.contextFileName;
-    if (fromSettings) {
-      return Array.isArray(fromSettings) ? fromSettings : [fromSettings];
-    }
-    return getAllLlxprtMdFilenames();
-  }, [settings.merged.contextFileName]);
-
-  const initialPrompt = useMemo(() => config.getQuestion(), [config]);
-  const geminiClient = config.getGeminiClient();
-
-  useEffect(() => {
-    if (
-      initialPrompt &&
-      !initialPromptSubmitted.current &&
-      !isAuthenticating &&
-      !isAuthDialogOpen &&
-      !isThemeDialogOpen &&
-      !isEditorDialogOpen &&
-      !isProviderDialogOpen &&
-      !isProviderModelDialogOpen &&
-      !isToolsDialogOpen &&
-      !showPrivacyNotice &&
-      geminiClient
-    ) {
-      submitQuery(initialPrompt);
-      initialPromptSubmitted.current = true;
-    }
-  }, [
-    initialPrompt,
-    submitQuery,
-    isAuthenticating,
-    isAuthDialogOpen,
-    isThemeDialogOpen,
-    isEditorDialogOpen,
-    isProviderDialogOpen,
-    isProviderModelDialogOpen,
-    isToolsDialogOpen,
-    showPrivacyNotice,
-    geminiClient,
-  ]);
-
-  const hideContextSummary = settings.merged.hideContextSummary ?? false;
-
-  if (quittingMessages) {
-    return (
-      <Box flexDirection="column" marginBottom={1}>
-        {quittingMessages.map((item) => (
-          <HistoryItemDisplay
-            key={item.id}
-            availableTerminalHeight={
-              constrainHeight ? availableTerminalHeight : undefined
-            }
-            terminalWidth={terminalWidth}
-            item={item}
-            isPending={false}
-            config={config}
-            slashCommands={slashCommands}
-            showTodoPanel={showTodoPanel}
-          />
-        ))}
-      </Box>
-    );
-  }
-
-  const mainAreaWidth = Math.floor(terminalWidth * 0.9);
-  const debugConsoleMaxHeight = Math.floor(Math.max(terminalHeight * 0.2, 5));
-  // Arbitrary threshold to ensure that items in the static area are large
-  // enough but not too large to make the terminal hard to use.
-  const staticAreaMaxItemHeight = Math.max(terminalHeight * 4, 100);
-
-  // Detect PowerShell for file reference syntax tip
-  const isPowerShell =
-    process.env.PSModulePath !== undefined ||
-    process.env.PSVERSION !== undefined;
-
-  const placeholder = vimModeEnabled
-    ? "  Press 'i' for INSERT mode and 'Esc' for NORMAL mode."
-    : isPowerShell
-      ? '  Type your message, @path/to/file or +path/to/file'
-      : '  Type your message or @path/to/file';
-
-  return (
-    <StreamingContext.Provider value={streamingState}>
-      <Box flexDirection="column" width="90%">
-        {/*
-         * The Static component is an Ink intrinsic in which there can only be 1 per application.
-         * Because of this restriction we're hacking it slightly by having a 'header' item here to
-         * ensure that it's statically rendered.
-         *
-         * Background on the Static Item: Anything in the Static component is written a single time
-         * to the console. Think of it like doing a console.log and then never using ANSI codes to
-         * clear that content ever again. Effectively it has a moving frame that every time new static
-         * content is set it'll flush content to the terminal and move the area which it's "clearing"
-         * down a notch. Without Static the area which gets erased and redrawn continuously grows.
-         */}
-        <Static
-          key={staticKey}
-          items={[
-            <Box flexDirection="column" key="header">
-              {!(settings.merged.hideBanner || config.getScreenReader()) && (
-                <Header
-                  terminalWidth={terminalWidth}
-                  version={version}
-                  nightly={nightly}
-                />
-              )}
-              {!(settings.merged.hideTips || config.getScreenReader()) && (
-                <Tips config={config} />
-              )}
-            </Box>,
-            ...history.map((h) => (
-              <HistoryItemDisplay
-                terminalWidth={mainAreaWidth}
-                availableTerminalHeight={staticAreaMaxItemHeight}
-                key={h.id}
-                item={h}
-                isPending={false}
-                config={config}
-                slashCommands={slashCommands}
-                showTodoPanel={showTodoPanel}
-              />
-            )),
-          ]}
-        >
-          {(item) => item}
-        </Static>
-        <OverflowProvider>
-          <Box ref={pendingHistoryItemRef} flexDirection="column">
-            {pendingHistoryItems.map((item, i) => (
-              <HistoryItemDisplay
-                key={i}
-                availableTerminalHeight={
-                  constrainHeight ? availableTerminalHeight : undefined
-                }
-                terminalWidth={mainAreaWidth}
-                // TODO(taehykim): It seems like references to ids aren't necessary in
-                // HistoryItemDisplay. Refactor later. Use a fake id for now.
-                item={{ ...item, id: 0 }}
-                isPending={true}
-                config={config}
-                isFocused={!isEditorDialogOpen}
-                slashCommands={slashCommands}
-                showTodoPanel={showTodoPanel}
-              />
-            ))}
-            <ShowMoreLines constrainHeight={constrainHeight} />
-          </Box>
-        </OverflowProvider>
-
-        <Box flexDirection="column" ref={mainControlsRef}>
-          {/* Move UpdateNotification to render update notification above input area */}
-          {updateInfo && <UpdateNotification message={updateInfo.message} />}
-          {startupWarnings.length > 0 && (
-            <Box
-              borderStyle="round"
-              borderColor={Colors.AccentYellow}
-              paddingX={1}
-              marginY={1}
-              flexDirection="column"
-            >
-              {startupWarnings.map((warning, index) => (
-                <Text key={index} color={Colors.AccentYellow}>
-                  {warning}
-                </Text>
-              ))}
-            </Box>
-          )}
-
-          {/* TodoPanel outside the scrollable area */}
-          {showTodoPanel && <TodoPanel width={inputWidth} />}
-
-          {showWorkspaceMigrationDialog ? (
-            <WorkspaceMigrationDialog
-              workspaceExtensions={workspaceExtensions}
-              onOpen={onWorkspaceMigrationDialogOpen}
-              onClose={onWorkspaceMigrationDialogClose}
-            />
-          ) : shouldShowIdePrompt && currentIDE ? (
-            <IdeIntegrationNudge
-              ide={currentIDE}
-              onComplete={handleIdePromptComplete}
-            />
-          ) : showIdeRestartPrompt ? (
-            <Box
-              borderStyle="round"
-              borderColor={Colors.AccentYellow}
-              paddingX={1}
-            >
-              <Text color={Colors.AccentYellow}>
-                Workspace trust has changed. Press &apos;r&apos; to restart
-                Gemini to apply the changes.
-              </Text>
-            </Box>
-          ) : isFolderTrustDialogOpen ? (
-            <FolderTrustDialog
-              onSelect={handleFolderTrustSelect}
-              isRestarting={isRestarting}
-            />
-          ) : shellConfirmationRequest ? (
-            <ShellConfirmationDialog request={shellConfirmationRequest} />
-          ) : confirmationRequest ? (
-            <Box flexDirection="column">
-              {confirmationRequest.prompt}
-              <Box paddingY={1}>
-                <RadioButtonSelect
-                  isFocused={!!confirmationRequest}
-                  items={[
-                    { label: 'Yes', value: true },
-                    { label: 'No', value: false },
-                  ]}
-                  onSelect={handleConfirmationSelect}
-                />
-              </Box>
-            </Box>
-          ) : isThemeDialogOpen ? (
-            <Box flexDirection="column">
-              {_themeError && (
-                <Box marginBottom={1}>
-                  <Text color={Colors.AccentRed}>{_themeError}</Text>
-                </Box>
-              )}
-              <ThemeDialog
-                onSelect={handleThemeSelect}
-                onHighlight={handleThemeHighlight}
-                settings={settings}
-                availableTerminalHeight={
-                  constrainHeight
-                    ? terminalHeight - staticExtraHeight
-                    : undefined
-                }
-                terminalWidth={mainAreaWidth}
-              />
-            </Box>
-          ) : isSettingsDialogOpen ? (
-            <Box flexDirection="column">
-              <SettingsDialog
-                settings={settings}
-                onSelect={closeSettingsDialog}
-                onRestartRequest={handleSettingsRestart}
-              />
-            </Box>
-          ) : appState.openDialogs.oauthCode ? (
-            <Box flexDirection="column">
-              <OAuthCodeDialog
-                provider={
-                  ((global as Record<string, unknown>)
-                    .__oauth_provider as string) || 'anthropic'
-                }
-                onClose={handleOAuthCodeDialogClose}
-                onSubmit={handleOAuthCodeSubmit}
-              />
-            </Box>
-          ) : isAuthenticating ? (
-            <>
-              <AuthInProgress onTimeout={handleAuthTimeout} />
-              {showErrorDetails && (
-                <OverflowProvider>
-                  <Box flexDirection="column">
-                    <DetailedMessagesDisplay
-                      messages={filteredConsoleMessages}
-                      maxHeight={
-                        constrainHeight ? debugConsoleMaxHeight : undefined
-                      }
-                      width={inputWidth}
-                    />
-                    <ShowMoreLines constrainHeight={constrainHeight} />
-                  </Box>
-                </OverflowProvider>
-              )}
-            </>
-          ) : isAuthDialogOpen ? (
-            <Box flexDirection="column">
-              <AuthDialog
-                onSelect={handleAuthSelect}
-                settings={settings}
-                initialErrorMessage={authError}
-              />
-            </Box>
-          ) : isEditorDialogOpen ? (
-            <Box flexDirection="column">
-              {_editorError && (
-                <Box marginBottom={1}>
-                  <Text color={Colors.AccentRed}>{_editorError}</Text>
-                </Box>
-              )}
-              <EditorSettingsDialog
-                onSelect={handleEditorSelect}
-                settings={settings}
-                onExit={exitEditorDialog}
-              />
-            </Box>
-          ) : isProviderDialogOpen ? (
-            <Box flexDirection="column">
-              <ProviderDialog
-                providers={providerOptions}
-                currentProvider={selectedProvider}
-                onSelect={handleProviderSelect}
-                onClose={exitProviderDialog}
-              />
-            </Box>
-          ) : isProviderModelDialogOpen ? (
-            <Box flexDirection="column">
-              <ProviderModelDialog
-                models={providerModels}
-                currentModel={currentModel}
-                onSelect={handleProviderModelChange}
-                onClose={exitProviderModelDialog}
-              />
-            </Box>
-          ) : isLoadProfileDialogOpen ? (
-            <Box flexDirection="column">
-              <LoadProfileDialog
-                profiles={profiles}
-                onSelect={handleProfileSelect}
-                onClose={exitLoadProfileDialog}
-              />
-            </Box>
-          ) : isToolsDialogOpen ? (
-            <Box flexDirection="column">
-              <ToolsDialog
-                tools={toolsDialogTools}
-                action={toolsDialogAction}
-                disabledTools={toolsDialogDisabledTools}
-                onSelect={handleToolsSelect}
-                onClose={exitToolsDialog}
-              />
-            </Box>
-          ) : showPrivacyNotice ? (
-            <PrivacyNotice onExit={handlePrivacyNoticeExit} config={config} />
-          ) : (
-            <>
-              <LoadingIndicator
-                thought={
-                  streamingState === StreamingState.WaitingForConfirmation ||
-                  config.getAccessibility()?.disableLoadingPhrases ||
-                  config.getScreenReader()
-                    ? undefined
-                    : thought
-                }
-                currentLoadingPhrase={
-                  config.getAccessibility()?.disableLoadingPhrases ||
-                  config.getScreenReader()
-                    ? undefined
-                    : currentLoadingPhrase
-                }
-                elapsedTime={elapsedTime}
-              />
-              <Box
-                marginTop={1}
-                display="flex"
-                justifyContent={
-                  hideContextSummary ? 'flex-start' : 'space-between'
-                }
-                width="100%"
-              >
-                <Box>
-                  {process.env.GEMINI_SYSTEM_MD && (
-                    <Text color={Colors.AccentRed}>|⌐■_■| </Text>
-                  )}
-                  {ctrlCPressedOnce ? (
-                    <Text color={Colors.AccentYellow}>
-                      Press Ctrl+C again to exit.
-                    </Text>
-                  ) : ctrlDPressedOnce ? (
-                    <Text color={Colors.AccentYellow}>
-                      Press Ctrl+D again to exit.
-                    </Text>
-                  ) : showEscapePrompt ? (
-                    <Text color={Colors.Gray}>Press Esc again to clear.</Text>
-                  ) : !hideContextSummary ? (
-                    <ContextSummaryDisplay
-                      ideContext={ideContextState}
-                      llxprtMdFileCount={llxprtMdFileCount}
-                      contextFileNames={contextFileNames}
-                      mcpServers={config.getMcpServers()}
-                      blockedMcpServers={config.getBlockedMcpServers()}
-                      showToolDescriptions={showToolDescriptions}
-                    />
-                  ) : null}
-                </Box>
-                <Box
-                  paddingTop={isNarrow ? 1 : 0}
-                  marginLeft={hideContextSummary ? 1 : 2}
-                >
-                  {showAutoAcceptIndicator !== ApprovalMode.DEFAULT &&
-                    !shellModeActive && (
-                      <AutoAcceptIndicator
-                        approvalMode={showAutoAcceptIndicator}
-                      />
-                    )}
-                  {shellModeActive && <ShellModeIndicator />}
-                </Box>
-              </Box>
-              {showErrorDetails && (
-                <OverflowProvider>
-                  <Box flexDirection="column">
-                    <DetailedMessagesDisplay
-                      messages={filteredConsoleMessages}
-                      maxHeight={
-                        constrainHeight ? debugConsoleMaxHeight : undefined
-                      }
-                      width={inputWidth}
-                    />
-                    <ShowMoreLines constrainHeight={constrainHeight} />
-                  </Box>
-                </OverflowProvider>
-              )}
-              {isInputActive && (
-                <>
-                  <InputPrompt
-                    buffer={buffer}
-                    inputWidth={inputWidth}
-                    suggestionsWidth={suggestionsWidth}
-                    onSubmit={handleUserInputSubmit}
-                    userMessages={inputHistoryStore.inputHistory}
-                    onClearScreen={handleClearScreen}
-                    config={config}
-                    slashCommands={slashCommands}
-                    commandContext={commandContext}
-                    shellModeActive={shellModeActive}
-                    setShellModeActive={setShellModeActive}
-                    onEscapePromptChange={handleEscapePromptChange}
-                    focus={isFocused}
-                    vimHandleInput={vimHandleInput}
-                    placeholder={placeholder}
-                    approvalMode={showAutoAcceptIndicator}
-                    vimModeEnabled={vimModeEnabled}
-                  />
-                </>
-              )}
-            </>
-          )}
-
-          {initError && streamingState !== StreamingState.Responding && (
-            <Box
-              borderStyle="round"
-              borderColor={Colors.AccentRed}
-              paddingX={1}
-              marginBottom={1}
-            >
-              {history.find(
-                (item) =>
-                  item.type === 'error' && item.text?.includes(initError),
-              )?.text ? (
-                <Text color={Colors.AccentRed}>
-                  {
-                    history.find(
-                      (item) =>
-                        item.type === 'error' && item.text?.includes(initError),
-                    )?.text
-                  }
-                </Text>
-              ) : (
-                <>
-                  <Text color={Colors.AccentRed}>
-                    Initialization Error: {initError}
-                  </Text>
-                  <Text color={Colors.AccentRed}>
-                    {' '}
-                    Please check API key and configuration.
-                  </Text>
-                </>
-              )}
-            </Box>
-          )}
-          {!settings.merged.hideFooter && (
-            <Footer
-              model={currentModel}
-              targetDir={config.getTargetDir()}
-              debugMode={config.getDebugMode()}
-              branchName={branchName}
-              debugMessage={debugMessage}
-              errorCount={errorCount}
-              showErrorDetails={showErrorDetails}
-              showMemoryUsage={
-                config.getDebugMode() ||
-                settings.merged.showMemoryUsage ||
-                false
-              }
-              historyTokenCount={sessionStats.historyTokenCount}
-              nightly={nightly}
-              vimMode={vimModeEnabled ? vimMode : undefined}
-              contextLimit={
-                config.getEphemeralSetting('context-limit') as
-                  | number
-                  | undefined
-              }
-              isTrustedFolder={config.isTrustedFolder()}
-              tokensPerMinute={tokenMetrics.tokensPerMinute}
-              throttleWaitTimeMs={tokenMetrics.throttleWaitTimeMs}
-              sessionTokenTotal={tokenMetrics.sessionTokenTotal}
-              hideCWD={settings.merged.hideCWD}
-              hideSandboxStatus={settings.merged.hideSandboxStatus}
-              hideModelInfo={settings.merged.hideModelInfo}
-            />
-          )}
-        </Box>
-      </Box>
-    </StreamingContext.Provider>
-  );
-};
->>>>>>> 9dcb4371
+export { AppContainer } from './AppContainer.js';