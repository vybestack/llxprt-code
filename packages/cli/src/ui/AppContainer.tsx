--- conflicted
+++ resolved
@@ -930,13 +930,9 @@
   }, []);
 
   const getPreferredEditor = useCallback(() => {
-<<<<<<< HEAD
-    const editorType = settings.merged.ui?.preferredEditor;
-=======
     const editorType =
       settings.merged.general?.preferredEditor ??
       settings.merged.preferredEditor;
->>>>>>> 80a6c94e
     const isValidEditor = isEditorAvailable(editorType);
     if (!isValidEditor) {
       openEditorDialog();
@@ -1512,55 +1508,6 @@
     return consoleMessages.filter((msg) => msg.type !== 'debug');
   }, [consoleMessages, config]);
 
-<<<<<<< HEAD
-  const branchName = useGitBranchName(config.getTargetDir());
-
-  const contextFileNames = useMemo(() => {
-    const fromSettings = settings.merged.ui?.contextFileName;
-    if (fromSettings) {
-      return Array.isArray(fromSettings) ? fromSettings : [fromSettings];
-    }
-    return getAllLlxprtMdFilenames();
-  }, [settings.merged.ui?.contextFileName]);
-
-  const initialPrompt = useMemo(() => config.getQuestion(), [config]);
-  const geminiClient = config.getGeminiClient();
-
-  useEffect(() => {
-    if (
-      initialPrompt &&
-      !initialPromptSubmitted.current &&
-      !isAuthenticating &&
-      !isAuthDialogOpen &&
-      !isThemeDialogOpen &&
-      !isEditorDialogOpen &&
-      !isProviderDialogOpen &&
-      !isProviderModelDialogOpen &&
-      !isToolsDialogOpen &&
-      !showPrivacyNotice &&
-      geminiClient
-    ) {
-      submitQuery(initialPrompt);
-      initialPromptSubmitted.current = true;
-    }
-  }, [
-    initialPrompt,
-    submitQuery,
-    isAuthenticating,
-    isAuthDialogOpen,
-    isThemeDialogOpen,
-    isEditorDialogOpen,
-    isProviderDialogOpen,
-    isProviderModelDialogOpen,
-    isToolsDialogOpen,
-    showPrivacyNotice,
-    geminiClient,
-  ]);
-
-  const mainAreaWidth = Math.floor(terminalWidth * 0.9);
-
-=======
->>>>>>> 80a6c94e
   // Detect PowerShell for file reference syntax tip
   const isPowerShell =
     process.env.PSModulePath !== undefined ||
