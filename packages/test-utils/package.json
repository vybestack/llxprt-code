{
  "name": "@vybestack/llxprt-code-test-utils",
<<<<<<< HEAD
  "version": "0.4.5",
=======
  "version": "0.4.7",
>>>>>>> e170bc6e
  "private": true,
  "main": "src/index.ts",
  "license": "Apache-2.0",
  "type": "module",
  "scripts": {
    "build": "node ../../scripts/build_package.js",
    "typecheck": "tsc --noEmit"
  },
  "devDependencies": {
    "typescript": "^5.3.3"
  },
  "engines": {
    "node": ">=20"
  }
}<|MERGE_RESOLUTION|>--- conflicted
+++ resolved
@@ -1,10 +1,6 @@
 {
   "name": "@vybestack/llxprt-code-test-utils",
-<<<<<<< HEAD
-  "version": "0.4.5",
-=======
-  "version": "0.4.7",
->>>>>>> e170bc6e
+  "version": "0.5.0",
   "private": true,
   "main": "src/index.ts",
   "license": "Apache-2.0",
