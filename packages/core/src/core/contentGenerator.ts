/**
 * @license
 * Copyright 2025 Google LLC
 * SPDX-License-Identifier: Apache-2.0
 */

import {
  CountTokensResponse,
  GenerateContentResponse,
  GenerateContentParameters,
  CountTokensParameters,
  EmbedContentResponse,
  EmbedContentParameters,
  GoogleGenAI,
} from '@google/genai';
import { createCodeAssistContentGenerator } from '../code_assist/codeAssist.js';
import { DEFAULT_GEMINI_MODEL } from '../config/models.js';
import { Config } from '../config/config.js';
import { getEffectiveModel } from './modelCheck.js';
import { ProviderManager } from '../providers/types.js';
import { ProviderContentGenerator } from '../providers/ProviderContentGenerator.js';
import { UserTierId } from '../code_assist/types.js';

/**
 * Interface abstracting the core functionalities for generating content and counting tokens.
 */
export interface ContentGenerator {
  generateContent(
    request: GenerateContentParameters,
  ): Promise<GenerateContentResponse>;

  generateContentStream(
    request: GenerateContentParameters,
  ): Promise<AsyncGenerator<GenerateContentResponse>>;

  countTokens(request: CountTokensParameters): Promise<CountTokensResponse>;

  embedContent(request: EmbedContentParameters): Promise<EmbedContentResponse>;

  getTier?(): Promise<UserTierId | undefined>;
}

export enum AuthType {
  LOGIN_WITH_GOOGLE = 'oauth-personal',
  USE_GEMINI = 'gemini-api-key',
  USE_VERTEX_AI = 'vertex-ai',
  CLOUD_SHELL = 'cloud-shell',
  USE_PROVIDER = 'provider',
  USE_NONE = 'none',
}

export type ContentGeneratorConfig = {
  model: string;
  apiKey?: string;
  vertexai?: boolean;
  authType?: AuthType | undefined;
<<<<<<< HEAD
  providerManager?: ProviderManager;
=======
  proxy?: string | undefined;
>>>>>>> f650be2c
};

export function createContentGeneratorConfig(
  config: Config,
  authType: AuthType | undefined,
): ContentGeneratorConfig {
  const geminiApiKey = process.env.GEMINI_API_KEY || undefined;
  const googleApiKey = process.env.GOOGLE_API_KEY || undefined;
  const googleCloudProject = process.env.GOOGLE_CLOUD_PROJECT || undefined;
  const googleCloudLocation = process.env.GOOGLE_CLOUD_LOCATION || undefined;

  // Use runtime model from config if available, otherwise fallback to parameter or default
  const effectiveModel = config.getModel() || DEFAULT_GEMINI_MODEL;

  const contentGeneratorConfig: ContentGeneratorConfig = {
    model: effectiveModel,
    authType,
    proxy: config?.getProxy(),
  };

  // If we are using Google auth or we are in Cloud Shell, there is nothing else to validate for now
  if (
    authType === AuthType.LOGIN_WITH_GOOGLE ||
    authType === AuthType.CLOUD_SHELL
  ) {
    return contentGeneratorConfig;
  }

  if (authType === AuthType.USE_GEMINI && geminiApiKey) {
    contentGeneratorConfig.apiKey = geminiApiKey;
    contentGeneratorConfig.vertexai = false;
    getEffectiveModel(
      contentGeneratorConfig.apiKey,
      contentGeneratorConfig.model,
      contentGeneratorConfig.proxy,
    );

    return contentGeneratorConfig;
  }

  if (
    authType === AuthType.USE_VERTEX_AI &&
    (googleApiKey || (googleCloudProject && googleCloudLocation))
  ) {
    contentGeneratorConfig.apiKey = googleApiKey;
    contentGeneratorConfig.vertexai = true;

    return contentGeneratorConfig;
  }

  return contentGeneratorConfig;
}

export async function createContentGenerator(
  config: ContentGeneratorConfig,
  gcConfig: Config,
  sessionId?: string,
): Promise<ContentGenerator> {
  const version = process.env.CLI_VERSION || process.version;
  const httpOptions = {
    headers: {
      'User-Agent': `GeminiCLI/${version} (${process.platform}; ${process.arch})`,
    },
  };
  // Check if we should use a provider
  if (config.authType === AuthType.USE_PROVIDER) {
    if (!config.providerManager) {
      throw new Error(
        'Provider manager is required for USE_PROVIDER auth type',
      );
    }
    return new ProviderContentGenerator(config.providerManager, config);
  }

  if (
    config.authType === AuthType.LOGIN_WITH_GOOGLE ||
    config.authType === AuthType.CLOUD_SHELL
  ) {
    return createCodeAssistContentGenerator(
      httpOptions,
      config.authType,
      gcConfig,
      sessionId,
    );
  }

  if (
    config.authType === AuthType.USE_GEMINI ||
    config.authType === AuthType.USE_VERTEX_AI
  ) {
    const googleGenAI = new GoogleGenAI({
      apiKey: config.apiKey === '' ? undefined : config.apiKey,
      vertexai: config.vertexai,
      httpOptions,
    });

    return googleGenAI.models;
  }

  throw new Error(
    `Error creating contentGenerator: Unsupported authType: ${config.authType}`,
  );
}<|MERGE_RESOLUTION|>--- conflicted
+++ resolved
@@ -54,11 +54,8 @@
   apiKey?: string;
   vertexai?: boolean;
   authType?: AuthType | undefined;
-<<<<<<< HEAD
   providerManager?: ProviderManager;
-=======
   proxy?: string | undefined;
->>>>>>> f650be2c
 };
 
 export function createContentGeneratorConfig(
