--- conflicted
+++ resolved
@@ -17,12 +17,9 @@
 import { DEFAULT_GEMINI_MODEL } from '../config/models.js';
 import { Config } from '../config/config.js';
 import { getEffectiveModel } from './modelCheck.js';
-<<<<<<< HEAD
 import { ProviderManager } from '../providers/types.js';
 import { ProviderContentGenerator } from '../providers/ProviderContentGenerator.js';
-=======
 import { UserTierId } from '../code_assist/types.js';
->>>>>>> 4197f302
 
 /**
  * Interface abstracting the core functionalities for generating content and counting tokens.
