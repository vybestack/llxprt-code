--- conflicted
+++ resolved
@@ -18,11 +18,7 @@
 export class ProjectIdRequiredError extends Error {
   constructor() {
     super(
-<<<<<<< HEAD
-      'This account requires setting the GOOGLE_CLOUD_PROJECT or GOOGLE_CLOUD_PROJECT_ID env var. See https://goo.gle/gemini-cli-auth-docs#workspace-gca',
-=======
-      'This account requires setting the GOOGLE_CLOUD_PROJECT env var. See https://github.com/vybestack/llxprt-code/blob/main/docs/authentication.md',
->>>>>>> f2fc3dd0
+      'This account requires setting the GOOGLE_CLOUD_PROJECT or GOOGLE_CLOUD_PROJECT_ID env var. See https://github.com/vybestack/llxprt-code/blob/main/docs/authentication.md',
     );
   }
 }
