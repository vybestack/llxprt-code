--- conflicted
+++ resolved
@@ -90,18 +90,13 @@
       throw new Error('Provider name cannot be empty');
     }
 
-<<<<<<< HEAD
-    // Validate token structure, but allow extra provider-specific fields (e.g., account_id for Codex)
-    const validatedToken = OAuthTokenSchema.passthrough().parse(token);
-=======
     // Validate bucket name if provided
     if (bucket) {
       this.validateBucketName(bucket);
     }
 
-    // Validate token structure
-    const validatedToken = OAuthTokenSchema.parse(token);
->>>>>>> 7f7c4355
+    // Validate token structure, but allow extra provider-specific fields (e.g., account_id for Codex)
+    const validatedToken = OAuthTokenSchema.passthrough().parse(token);
 
     // Ensure directory exists with secure permissions
     await this.ensureDirectory();
