--- conflicted
+++ resolved
@@ -319,9 +319,6 @@
   useSmartEdit?: boolean;
   settingsService?: SettingsService;
   policyEngineConfig?: PolicyEngineConfig;
-  truncateToolOutputThreshold?: number;
-  truncateToolOutputLines?: number;
-  enableToolOutputTruncation?: boolean;
 }
 
 export class Config {
@@ -588,7 +585,6 @@
     this.useRipgrep = params.useRipgrep ?? false;
     this.shouldUseNodePtyShell = params.shouldUseNodePtyShell ?? false;
     this.skipNextSpeakerCheck = params.skipNextSpeakerCheck ?? false;
-<<<<<<< HEAD
     this.shellExecutionConfig = {
       terminalWidth: params.shellExecutionConfig?.terminalWidth ?? 80,
       terminalHeight: params.shellExecutionConfig?.terminalHeight ?? 24,
@@ -598,14 +594,12 @@
       defaultBg: params.shellExecutionConfig?.defaultBg,
     };
 
-=======
     this.truncateToolOutputThreshold =
       params.truncateToolOutputThreshold ??
       DEFAULT_TRUNCATE_TOOL_OUTPUT_THRESHOLD;
     this.truncateToolOutputLines =
       params.truncateToolOutputLines ?? DEFAULT_TRUNCATE_TOOL_OUTPUT_LINES;
     this.enableToolOutputTruncation = params.enableToolOutputTruncation ?? true;
->>>>>>> 8cac021f
     this.useSmartEdit = params.useSmartEdit ?? false;
     this.extensionManagement = params.extensionManagement ?? false;
     this.storage = new Storage(this.targetDir);
