--- conflicted
+++ resolved
@@ -45,15 +45,9 @@
 
   // Patterns for detecting list items
   private readonly listPatterns = [
-<<<<<<< HEAD
-    /^\s*\d+\.\s+(\S[^\r\n]*)$/gm, // Numbered lists: "1. Task"
-    /^\s*[-•*]\s+(\S[^\r\n]*)$/gm, // Bullet points: "- Task", "• Task", "* Task"
-    /^\s*\[[ xX]\]\s+(\S[^\r\n]*)$/gm, // Checkboxes: "[ ] Task" or "[x] Task"
-=======
     /^\s*\d+\.\s+([^\r\n]+)$/gm, // Numbered lists: "1. Task"
     /^\s*[-•*]\s+([^\r\n]+)$/gm, // Bullet points: "- Task", "• Task", "* Task"
     /^\s*\[[ xX]\]\s+([^\r\n]+)$/gm, // Checkboxes: "[ ] Task" or "[x] Task"
->>>>>>> 25584d0f
   ];
 
   // Sequential keywords that indicate multi-step processes
